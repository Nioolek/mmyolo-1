# Copyright (c) OpenMMLab. All rights reserved.
import random
from typing import List, Tuple, Union

import cv2
import torch
import torch.nn.functional as F
from mmdet.models import BatchSyncRandomResize
from mmdet.models.data_preprocessors import DetDataPreprocessor
from mmengine import MessageHub, is_list_of
<<<<<<< HEAD
from mmengine.dist import barrier, broadcast
=======
>>>>>>> 4fca6027

from mmyolo.registry import MODELS


@MODELS.register_module()
class YOLOv5DetDataPreprocessor(DetDataPreprocessor):
    """Rewrite collate_fn to get faster training speed.

    Note: It must be used together with `mmyolo.datasets.utils.yolov5_collate`
    """

    def forward(self, data: dict, training: bool = False) -> dict:
        """Perform normalization, padding and bgr2rgb conversion based on
        ``DetDataPreprocessorr``.

        Args:
            data (dict): Data sampled from dataloader.
            training (bool): Whether to enable training time augmentation.

        Returns:
            dict: Data in the same format as the model input.
        """
        if not training:
            return super().forward(data, training)
        assert isinstance(data['data_samples'], torch.Tensor), \
            '"data_samples" should be a tensor, but got ' \
            f'{type(data["data_samples"])}. The possible reason for this ' \
            'is that you are not using it with ' \
            '"mmyolo.datasets.utils.yolov5_collate". Please refer to ' \
            '"configs/yolov5/yolov5_s-v61_syncbn_fast_8xb16-300e_coco.py".'

        inputs = data['inputs'].to(self.device, non_blocking=True)

        if self._channel_conversion and inputs.shape[1] == 3:
            inputs = inputs[:, [2, 1, 0], ...]

        if self._enable_normalize:
            inputs = (inputs - self.mean) / self.std

        data_samples = data['data_samples'].to(self.device, non_blocking=True)

        if self.batch_augments is not None:
            for batch_aug in self.batch_augments:
                inputs, data_samples = batch_aug(inputs, data_samples)

        img_metas = [{'batch_input_shape': inputs.shape[2:]}] * len(inputs)
        data_samples = {'bboxes_labels': data_samples, 'img_metas': img_metas}

        return {'inputs': inputs, 'data_samples': data_samples}


@MODELS.register_module()
class PPYOLOEDetDataPreprocessor(DetDataPreprocessor):
    """Rewrite collate_fn to get faster training speed.

    Note: It must be used together with `mmyolo.datasets.utils.ppyoloe_collate`
    """

    def forward(self, data: dict, training: bool = False) -> dict:
        if not training:
            return super().forward(data, training)

        assert isinstance(data['inputs'], list) and is_list_of(
            data['inputs'], torch.Tensor), \
            '"inputs" should be a list of Tensor, but got ' \
            f'{type(data["inputs"])}. The possible reason for this ' \
            'is that you are not using it with ' \
            '"mmyolo.datasets.utils.ppyoloe_collate". Please refer to ' \
            '"cconfigs/ppyoloe/ppyoloe_plus_s_fast_8xb8-80e_coco.py".'

        data = self.cast_data(data)
        inputs, data_samples = data['inputs'], data['data_samples']

        # Process data.
<<<<<<< HEAD
        if is_list_of(inputs, torch.Tensor):
            batch_inputs = []
            for _batch_input, data_sample in zip(inputs, data_samples):
                # channel transform
                if self._channel_conversion:
                    _batch_input = _batch_input[[2, 1, 0], ...]
                # Convert to float after channel conversion to ensure
                # efficiency
                _batch_input = _batch_input.float()

                batch_inputs.append(_batch_input)
=======
        batch_inputs = []
        for _batch_input, data_sample in zip(inputs, data_samples):
            # channel transform
            if self._channel_conversion:
                _batch_input = _batch_input[[2, 1, 0], ...]
            # Convert to float after channel conversion to ensure
            # efficiency
            _batch_input = _batch_input.float()

            batch_inputs.append(_batch_input)
>>>>>>> 4fca6027

        # Batch random resize image.
        if self.batch_augments is not None:
            for batch_aug in self.batch_augments:
                inputs, data_samples = batch_aug(batch_inputs, data_samples)

        if self._enable_normalize:
            inputs = (inputs - self.mean) / self.std

        img_metas = [{'batch_input_shape': inputs.shape[2:]}] * len(inputs)
        data_samples = {'bboxes_labels': data_samples, 'img_metas': img_metas}

        return {'inputs': inputs, 'data_samples': data_samples}


@MODELS.register_module()
class PPYOLOEBatchSyncRandomResize(BatchSyncRandomResize):
    """PPYOLOE batch random resize which synchronizes the random size across
    ranks.

    Args:
        random_size_range (tuple): The multi-scale random range during
            multi-scale training.
        interval (int): The iter interval of change
            image size. Defaults to 10.
        size_divisor (int): Image size divisible factor.
            Defaults to 32.
        random_interp (bool): Whether to choose interp_mode randomly.
            If set to True, the type of `interp_mode` must be list.
            If set to False, the type of `interp_mode` must be str.
            Defaults to True.
        interp_mode (Union[List, str]): The modes available for resizing
            are ('nearest', 'bilinear', 'bicubic', 'area').
        keep_ratio (bool): Whether to keep the aspect ratio when resizing
            the image. Now we only support keep_ratio=False.
            Defaults to False.
        broadcast_flag (bool): Whether to use same image size between
            gpus while resize image.
            Defaults to True.
    """

    def __init__(self,
                 random_size_range: Tuple[int, int],
                 interval: int = 1,
                 size_divisor: int = 32,
                 random_interp=True,
                 interp_mode: Union[List[str], str] = [
                     'nearest', 'bilinear', 'bicubic', 'area'
                 ],
<<<<<<< HEAD
                 keep_ratio: bool = False,
                 broadcast_flag: bool = False) -> None:
        super().__init__(random_size_range, interval, size_divisor)
        self.random_interp = random_interp
        self.keep_ratio = keep_ratio
        assert not self.keep_ratio, 'We do not yet support keep_ratio=True'
        # TODO: 删除这个
        self.broadcast_flag = broadcast_flag
=======
                 keep_ratio: bool = False) -> None:
        super().__init__(random_size_range, interval, size_divisor)
        self.random_interp = random_interp
        self.keep_ratio = keep_ratio
        # TODO: need to support keep_ratio==True
        assert not self.keep_ratio, 'We do not yet support keep_ratio=True'
>>>>>>> 4fca6027

        if self.random_interp:
            assert isinstance(interp_mode, list) and len(interp_mode) > 1,\
                'While random_interp==True, the type of `interp_mode`' \
                ' must be list and len(interp_mode) must large than 1'
            self.interp_mode_list = interp_mode
            self.interp_mode = None
        else:
            assert isinstance(interp_mode, str),\
                'While random_interp==False, the type of ' \
                '`interp_mode` must be str'
            assert interp_mode in ['nearest', 'bilinear', 'bicubic', 'area']
            self.interp_mode_list = None
            self.interp_mode = interp_mode

<<<<<<< HEAD
        # self.interp_dict = {
        #     'area': cv2.INTER_AREA,
        #     'lanczos4': cv2.INTER_LANCZOS4
        # }

=======
>>>>>>> 4fca6027
    def forward(self, inputs, data_samples):
        assert isinstance(inputs, list)
        message_hub = MessageHub.get_current_instance()
        if (message_hub.get_info('iter') + 1) % self._interval == 0:
            # get current input size
<<<<<<< HEAD
            self._input_size, interp_mode = self._get_random_size_and_interp(
                device=inputs[0].device)
=======
            self._input_size, interp_mode = self._get_random_size_and_interp()
>>>>>>> 4fca6027
            if self.random_interp:
                self.interp_mode = interp_mode

        # TODO: need to support type(inputs)==Tensor
<<<<<<< HEAD
        # TODO: need to support keep_ratio==True
=======
>>>>>>> 4fca6027
        if isinstance(inputs, list):
            outputs = []
            for i in range(len(inputs)):
                _batch_input = inputs[i]
                data_sample = data_samples[i]
                h, w = _batch_input.shape[-2:]
                scale_y = self._input_size[0] / h
                scale_x = self._input_size[1] / w
                if scale_x != 1. or scale_y != 1.:
<<<<<<< HEAD
                    # if self.interp_mode in ('area', 'lanczos4'):
                    #     # print('interp', self.interp_mode)
                    #     device = _batch_input.device
                    #     input_numpy = _batch_input.cpu().numpy().transpose(
                    #         (1, 2, 0))
                    #     input_numpy = cv2.resize(
                    #         input_numpy,
                    #         None,
                    #         None,
                    #         fx=scale_x,
                    #         fy=scale_y,
                    #         interpolation=self.interp_dict[self.interp_mode])
                    #     _batch_input = input_numpy.transpose((2, 0, 1))
                    #     _batch_input = torch.from_numpy(_batch_input).to(
                    #         device).unsqueeze(0)

                    # else:
=======
>>>>>>> 4fca6027
                    if self.interp_mode in ('nearest', 'area'):
                        align_corners = None
                    else:
                        align_corners = False
                    _batch_input = F.interpolate(
                        _batch_input.unsqueeze(0),
                        size=self._input_size,
                        mode=self.interp_mode,
                        align_corners=align_corners)

                    # rescale bbox
                    data_sample[:, 2] *= scale_x
                    data_sample[:, 3] *= scale_y
                    data_sample[:, 4] *= scale_x
                    data_sample[:, 5] *= scale_y
                else:
                    _batch_input = _batch_input.unsqueeze(0)

                outputs.append(_batch_input)

            # convert to Tensor
            return torch.cat(outputs, dim=0), torch.cat(data_samples, dim=0)
        else:
            raise NotImplementedError('Not implemented yet!')

<<<<<<< HEAD
    def _get_random_size_and_interp(self,
                                    device: torch.device) -> Tuple[int, int]:
        """Randomly generate a shape in ``_random_size_range`` and a
        interp_mode in interp_mode_list, and broadcast to all ranks."""
        tensor = torch.LongTensor(3).to(device)
        if (self.broadcast_flag
                and self.rank == 0) or (not self.broadcast_flag):
            size = random.randint(*self._random_size_range)
            size = (self._size_divisor * size, self._size_divisor * size)
            tensor[0] = size[0]
            tensor[1] = size[1]

            if self.random_interp:
                interp_ind = random.randint(0, len(self.interp_mode_list) - 1)
                tensor[2] = interp_ind

        # broadcast to all gpu
        if self.broadcast_flag:
            barrier()
            broadcast(tensor, 0)
        input_size = (tensor[0].item(), tensor[1].item())
        if self.random_interp and self.broadcast_flag:
            interp_mode = self.interp_mode_list[tensor[2].item()]
        elif self.random_interp:
=======
    def _get_random_size_and_interp(self) -> Tuple[int, int]:
        """Randomly generate a shape in ``_random_size_range`` and a
        interp_mode in interp_mode_list."""
        size = random.randint(*self._random_size_range)
        input_size = (self._size_divisor * size, self._size_divisor * size)

        if self.random_interp:
            interp_ind = random.randint(0, len(self.interp_mode_list) - 1)
            interp_mode = self.interp_mode_list[interp_ind]
        else:
            interp_mode = None
        return input_size, interp_mode


@MODELS.register_module()
class PPYOLOEBatchSyncRandomResizeallopencv(BatchSyncRandomResize):
    """PPYOLOE batch random resize which synchronizes the random size across
    ranks.

    Args:
        random_size_range (tuple): The multi-scale random range during
            multi-scale training.
        interval (int): The iter interval of change
            image size. Defaults to 10.
        size_divisor (int): Image size divisible factor.
            Defaults to 32.
        random_interp (bool): Whether to choose interp_mode randomly.
            If set to True, the type of `interp_mode` must be list.
            If set to False, the type of `interp_mode` must be str.
            Defaults to True.
        interp_mode (Union[List, str]): The modes available for resizing
            are ('nearest', 'bilinear', 'bicubic', 'area').
        keep_ratio (bool): Whether to keep the aspect ratio when resizing
            the image. Now we only support keep_ratio=False.
            Defaults to False.
        broadcast_flag (bool): Whether to use same image size between
            gpus while resize image.
            Defaults to True.
    """

    def __init__(self,
                 random_size_range: Tuple[int, int],
                 interval: int = 1,
                 size_divisor: int = 32,
                 random_interp=True,
                 interp_mode: Union[List[int], int] = [
                     'nearest', 'bilinear', 'bicubic', 'area', 'lanczos4'
                 ],
                 keep_ratio: bool = False) -> None:
        super().__init__(random_size_range, interval, size_divisor)
        self.random_interp = random_interp
        self.keep_ratio = keep_ratio
        # TODO: need to support keep_ratio==True
        assert not self.keep_ratio, 'We do not yet support keep_ratio=True'

        if self.random_interp:
            assert isinstance(interp_mode, list) and len(interp_mode) > 1,\
                'While random_interp==True, the type of `interp_mode`' \
                ' must be list and len(interp_mode) must large than 1'
            self.interp_mode_list = interp_mode
            self.interp_mode = None
        else:
            assert isinstance(interp_mode, str),\
                'While random_interp==False, the type of ' \
                '`interp_mode` must be str'
            assert interp_mode in ['nearest', 'bilinear', 'bicubic', 'area']
            self.interp_mode_list = None
            self.interp_mode = interp_mode

        self.interp_dict = {
            'nearest': cv2.INTER_NEAREST,
            'bilinear': cv2.INTER_LINEAR,
            'bicubic': cv2.INTER_CUBIC,
            'area': cv2.INTER_AREA,
            'lanczos4': cv2.INTER_LANCZOS4
        }

    def forward(self, inputs, data_samples):
        assert isinstance(inputs, list)
        message_hub = MessageHub.get_current_instance()
        if (message_hub.get_info('iter') + 1) % self._interval == 0:
            # get current input size
            self._input_size, interp_mode = self._get_random_size_and_interp()
            if self.random_interp:
                self.interp_mode = interp_mode

        # TODO: need to support type(inputs)==Tensor
        if isinstance(inputs, list):
            outputs = []
            for i in range(len(inputs)):
                _batch_input = inputs[i]
                data_sample = data_samples[i]
                h, w = _batch_input.shape[-2:]
                scale_y = self._input_size[0] / h
                scale_x = self._input_size[1] / w
                if scale_x != 1. or scale_y != 1.:
                    # if self.interp_mode in ('area', 'lanczos4'):
                    # print('interp', self.interp_mode)
                    device = _batch_input.device
                    input_numpy = _batch_input.cpu().numpy().transpose(
                        (1, 2, 0))
                    input_numpy = cv2.resize(
                        input_numpy,
                        (self._input_size[0], self._input_size[1]),
                        interpolation=self.interp_dict[self.interp_mode])
                    _batch_input = input_numpy.transpose((2, 0, 1))
                    _batch_input = torch.from_numpy(_batch_input).to(
                        device).unsqueeze(0)

                    # else:
                    #
                    #
                    # if self.interp_mode in ('nearest', 'area'):
                    #     align_corners = None
                    # else:
                    #     align_corners = False
                    # _batch_input = F.interpolate(
                    #     _batch_input.unsqueeze(0),
                    #     size=self._input_size,
                    #     mode=self.interp_mode,
                    #     align_corners=align_corners)

                    # rescale bbox
                    data_sample[:, 2] *= scale_x
                    data_sample[:, 3] *= scale_y
                    data_sample[:, 4] *= scale_x
                    data_sample[:, 5] *= scale_y
                else:
                    _batch_input = _batch_input.unsqueeze(0)

                outputs.append(_batch_input)

            # convert to Tensor
            return torch.cat(outputs, dim=0), torch.cat(data_samples, dim=0)
        else:
            raise NotImplementedError('Not implemented yet!')

    def _get_random_size_and_interp(self) -> Tuple[int, int]:
        """Randomly generate a shape in ``_random_size_range`` and a
        interp_mode in interp_mode_list."""
        size = random.randint(*self._random_size_range)
        input_size = (self._size_divisor * size, self._size_divisor * size)

        if self.random_interp:
>>>>>>> 4fca6027
            interp_ind = random.randint(0, len(self.interp_mode_list) - 1)
            interp_mode = self.interp_mode_list[interp_ind]
        else:
            interp_mode = None
        return input_size, interp_mode<|MERGE_RESOLUTION|>--- conflicted
+++ resolved
@@ -8,10 +8,6 @@
 from mmdet.models import BatchSyncRandomResize
 from mmdet.models.data_preprocessors import DetDataPreprocessor
 from mmengine import MessageHub, is_list_of
-<<<<<<< HEAD
-from mmengine.dist import barrier, broadcast
-=======
->>>>>>> 4fca6027
 
 from mmyolo.registry import MODELS
 
@@ -86,19 +82,6 @@
         inputs, data_samples = data['inputs'], data['data_samples']
 
         # Process data.
-<<<<<<< HEAD
-        if is_list_of(inputs, torch.Tensor):
-            batch_inputs = []
-            for _batch_input, data_sample in zip(inputs, data_samples):
-                # channel transform
-                if self._channel_conversion:
-                    _batch_input = _batch_input[[2, 1, 0], ...]
-                # Convert to float after channel conversion to ensure
-                # efficiency
-                _batch_input = _batch_input.float()
-
-                batch_inputs.append(_batch_input)
-=======
         batch_inputs = []
         for _batch_input, data_sample in zip(inputs, data_samples):
             # channel transform
@@ -109,7 +92,6 @@
             _batch_input = _batch_input.float()
 
             batch_inputs.append(_batch_input)
->>>>>>> 4fca6027
 
         # Batch random resize image.
         if self.batch_augments is not None:
@@ -159,23 +141,12 @@
                  interp_mode: Union[List[str], str] = [
                      'nearest', 'bilinear', 'bicubic', 'area'
                  ],
-<<<<<<< HEAD
-                 keep_ratio: bool = False,
-                 broadcast_flag: bool = False) -> None:
-        super().__init__(random_size_range, interval, size_divisor)
-        self.random_interp = random_interp
-        self.keep_ratio = keep_ratio
-        assert not self.keep_ratio, 'We do not yet support keep_ratio=True'
-        # TODO: 删除这个
-        self.broadcast_flag = broadcast_flag
-=======
                  keep_ratio: bool = False) -> None:
         super().__init__(random_size_range, interval, size_divisor)
         self.random_interp = random_interp
         self.keep_ratio = keep_ratio
         # TODO: need to support keep_ratio==True
         assert not self.keep_ratio, 'We do not yet support keep_ratio=True'
->>>>>>> 4fca6027
 
         if self.random_interp:
             assert isinstance(interp_mode, list) and len(interp_mode) > 1,\
@@ -191,33 +162,16 @@
             self.interp_mode_list = None
             self.interp_mode = interp_mode
 
-<<<<<<< HEAD
-        # self.interp_dict = {
-        #     'area': cv2.INTER_AREA,
-        #     'lanczos4': cv2.INTER_LANCZOS4
-        # }
-
-=======
->>>>>>> 4fca6027
     def forward(self, inputs, data_samples):
         assert isinstance(inputs, list)
         message_hub = MessageHub.get_current_instance()
         if (message_hub.get_info('iter') + 1) % self._interval == 0:
             # get current input size
-<<<<<<< HEAD
-            self._input_size, interp_mode = self._get_random_size_and_interp(
-                device=inputs[0].device)
-=======
             self._input_size, interp_mode = self._get_random_size_and_interp()
->>>>>>> 4fca6027
             if self.random_interp:
                 self.interp_mode = interp_mode
 
         # TODO: need to support type(inputs)==Tensor
-<<<<<<< HEAD
-        # TODO: need to support keep_ratio==True
-=======
->>>>>>> 4fca6027
         if isinstance(inputs, list):
             outputs = []
             for i in range(len(inputs)):
@@ -227,26 +181,6 @@
                 scale_y = self._input_size[0] / h
                 scale_x = self._input_size[1] / w
                 if scale_x != 1. or scale_y != 1.:
-<<<<<<< HEAD
-                    # if self.interp_mode in ('area', 'lanczos4'):
-                    #     # print('interp', self.interp_mode)
-                    #     device = _batch_input.device
-                    #     input_numpy = _batch_input.cpu().numpy().transpose(
-                    #         (1, 2, 0))
-                    #     input_numpy = cv2.resize(
-                    #         input_numpy,
-                    #         None,
-                    #         None,
-                    #         fx=scale_x,
-                    #         fy=scale_y,
-                    #         interpolation=self.interp_dict[self.interp_mode])
-                    #     _batch_input = input_numpy.transpose((2, 0, 1))
-                    #     _batch_input = torch.from_numpy(_batch_input).to(
-                    #         device).unsqueeze(0)
-
-                    # else:
-=======
->>>>>>> 4fca6027
                     if self.interp_mode in ('nearest', 'area'):
                         align_corners = None
                     else:
@@ -272,32 +206,6 @@
         else:
             raise NotImplementedError('Not implemented yet!')
 
-<<<<<<< HEAD
-    def _get_random_size_and_interp(self,
-                                    device: torch.device) -> Tuple[int, int]:
-        """Randomly generate a shape in ``_random_size_range`` and a
-        interp_mode in interp_mode_list, and broadcast to all ranks."""
-        tensor = torch.LongTensor(3).to(device)
-        if (self.broadcast_flag
-                and self.rank == 0) or (not self.broadcast_flag):
-            size = random.randint(*self._random_size_range)
-            size = (self._size_divisor * size, self._size_divisor * size)
-            tensor[0] = size[0]
-            tensor[1] = size[1]
-
-            if self.random_interp:
-                interp_ind = random.randint(0, len(self.interp_mode_list) - 1)
-                tensor[2] = interp_ind
-
-        # broadcast to all gpu
-        if self.broadcast_flag:
-            barrier()
-            broadcast(tensor, 0)
-        input_size = (tensor[0].item(), tensor[1].item())
-        if self.random_interp and self.broadcast_flag:
-            interp_mode = self.interp_mode_list[tensor[2].item()]
-        elif self.random_interp:
-=======
     def _get_random_size_and_interp(self) -> Tuple[int, int]:
         """Randomly generate a shape in ``_random_size_range`` and a
         interp_mode in interp_mode_list."""
@@ -442,7 +350,6 @@
         input_size = (self._size_divisor * size, self._size_divisor * size)
 
         if self.random_interp:
->>>>>>> 4fca6027
             interp_ind = random.randint(0, len(self.interp_mode_list) - 1)
             interp_mode = self.interp_mode_list[interp_ind]
         else:
