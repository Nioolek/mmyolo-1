# Copyright (c) OpenMMLab. All rights reserved.
import copy
import math
from copy import deepcopy
from typing import List, Sequence, Tuple, Union

import cv2
import mmcv
import numpy as np
import torch
from mmcv.image.geometric import _scale_size
from mmcv.transforms import BaseTransform, Compose
from mmcv.transforms.utils import cache_randomness
from mmdet.datasets.transforms import FilterAnnotations as FilterDetAnnotations
from mmdet.datasets.transforms import LoadAnnotations as MMDET_LoadAnnotations
from mmdet.datasets.transforms import RandomAffine as MMDET_RandomAffine
from mmdet.datasets.transforms import RandomFlip as MMDET_RandomFlip
from mmdet.datasets.transforms import Resize as MMDET_Resize
from mmdet.structures.bbox import (HorizontalBoxes, autocast_box_type,
                                   get_box_type)
from mmdet.structures.mask import PolygonMasks, polygon_to_bitmap
from numpy import random
from PIL import Image  # noqa: F401

from mmyolo.registry import TRANSFORMS
from .keypoint_structure import Keypoints

# TODO: Waiting for MMCV support
TRANSFORMS.register_module(module=Compose, force=True)


@TRANSFORMS.register_module()
class YOLOv5KeepRatioResize(MMDET_Resize):
    """Resize images & bbox(if existed).

    This transform resizes the input image according to ``scale``.
    Bboxes (if existed) are then resized with the same scale factor.

    Required Keys:

    - img (np.uint8)
    - gt_bboxes (BaseBoxes[torch.float32]) (optional)

    Modified Keys:

    - img (np.uint8)
    - img_shape (tuple)
    - gt_bboxes (optional)
    - scale (float)

    Added Keys:

    - scale_factor (np.float32)

    Args:
        scale (Union[int, Tuple[int, int]]): Images scales for resizing.
    """

    def __init__(self,
                 scale: Union[int, Tuple[int, int]],
                 keep_ratio: bool = True,
                 **kwargs):
        assert keep_ratio is True
        super().__init__(scale=scale, keep_ratio=True, **kwargs)

    @staticmethod
    def _get_rescale_ratio(old_size: Tuple[int, int],
                           scale: Union[float, Tuple[int]]) -> float:
        """Calculate the ratio for rescaling.

        Args:
            old_size (tuple[int]): The old size (w, h) of image.
            scale (float | tuple[int]): The scaling factor or maximum size.
                If it is a float number, then the image will be rescaled by
                this factor, else if it is a tuple of 2 integers, then
                the image will be rescaled as large as possible within
                the scale.

        Returns:
            float: The resize ratio.
        """
        w, h = old_size
        if isinstance(scale, (float, int)):
            if scale <= 0:
                raise ValueError(f'Invalid scale {scale}, must be positive.')
            scale_factor = scale
        elif isinstance(scale, tuple):
            max_long_edge = max(scale)
            max_short_edge = min(scale)
            scale_factor = min(max_long_edge / max(h, w),
                               max_short_edge / min(h, w))
        else:
            raise TypeError('Scale must be a number or tuple of int, '
                            f'but got {type(scale)}')

        return scale_factor

    def _resize_img(self, results: dict):
        """Resize images with ``results['scale']``."""
        assert self.keep_ratio is True

        if results.get('img', None) is not None:
            image = results['img']
            original_h, original_w = image.shape[:2]
            ratio = self._get_rescale_ratio((original_h, original_w),
                                            self.scale)

            if ratio != 1:
                # resize image according to the shape
                # NOTE: We are currently testing on COCO that modifying
                # this code will not affect the results.
                # If you find that it has an effect on your results,
                # please feel free to contact us.
                image = mmcv.imresize(
                    img=image,
                    size=(int(original_w * ratio), int(original_h * ratio)),
                    interpolation='area' if ratio < 1 else 'bilinear',
                    backend=self.backend)

            resized_h, resized_w = image.shape[:2]
            scale_ratio_h = resized_h / original_h
            scale_ratio_w = resized_w / original_w
            scale_factor = (scale_ratio_w, scale_ratio_h)

            results['img'] = image
            results['img_shape'] = image.shape[:2]
            results['scale_factor'] = scale_factor


@TRANSFORMS.register_module()
class LetterResize(MMDET_Resize):
    """Resize and pad image while meeting stride-multiple constraints.

    Required Keys:

    - img (np.uint8)
    - batch_shape (np.int64) (optional)

    Modified Keys:

    - img (np.uint8)
    - img_shape (tuple)
    - gt_bboxes (optional)

    Added Keys:
    - pad_param (np.float32)

    Args:
        scale (Union[int, Tuple[int, int]]): Images scales for resizing.
        pad_val (dict): Padding value. Defaults to dict(img=0, seg=255).
        use_mini_pad (bool): Whether using minimum rectangle padding.
            Defaults to True
        stretch_only (bool): Whether stretch to the specified size directly.
            Defaults to False
        allow_scale_up (bool): Allow scale up when ratio > 1. Defaults to True
        half_pad_param (bool): If set to True, left and right pad_param will
            be given by dividing padding_h by 2. If set to False, pad_param is
            in int format. We recommend setting this to False for object
            detection tasks, and True for instance segmentation tasks.
            Default to False.
    """

    def __init__(self,
                 scale: Union[int, Tuple[int, int]],
                 pad_val: dict = dict(img=0, mask=0, seg=255),
                 use_mini_pad: bool = False,
                 stretch_only: bool = False,
                 allow_scale_up: bool = True,
                 half_pad_param: bool = False,
                 **kwargs):
        super().__init__(scale=scale, keep_ratio=True, **kwargs)

        self.pad_val = pad_val
        if isinstance(pad_val, (int, float)):
            pad_val = dict(img=pad_val, seg=255)
        assert isinstance(
            pad_val, dict), f'pad_val must be dict, but got {type(pad_val)}'

        self.use_mini_pad = use_mini_pad
        self.stretch_only = stretch_only
        self.allow_scale_up = allow_scale_up
        self.half_pad_param = half_pad_param

    def _resize_img(self, results: dict):
        """Resize images with ``results['scale']``."""
        image = results.get('img', None)
        if image is None:
            return

        # Use batch_shape if a batch_shape policy is configured
        if 'batch_shape' in results:
            scale = tuple(results['batch_shape'])  # hw
        else:
            scale = self.scale[::-1]  # wh -> hw

        image_shape = image.shape[:2]  # height, width

        # Scale ratio (new / old)
        ratio = min(scale[0] / image_shape[0], scale[1] / image_shape[1])

        # only scale down, do not scale up (for better test mAP)
        if not self.allow_scale_up:
            ratio = min(ratio, 1.0)

        ratio = [ratio, ratio]  # float -> (float, float) for (height, width)

        # compute the best size of the image
        no_pad_shape = (int(round(image_shape[0] * ratio[0])),
                        int(round(image_shape[1] * ratio[1])))

        # padding height & width
        padding_h, padding_w = [
            scale[0] - no_pad_shape[0], scale[1] - no_pad_shape[1]
        ]
        if self.use_mini_pad:
            # minimum rectangle padding
            padding_w, padding_h = np.mod(padding_w, 32), np.mod(padding_h, 32)

        elif self.stretch_only:
            # stretch to the specified size directly
            padding_h, padding_w = 0.0, 0.0
            no_pad_shape = (scale[0], scale[1])
            ratio = [scale[0] / image_shape[0],
                     scale[1] / image_shape[1]]  # height, width ratios

        if image_shape != no_pad_shape:
            # compare with no resize and padding size
            image = mmcv.imresize(
                image, (no_pad_shape[1], no_pad_shape[0]),
                interpolation=self.interpolation,
                backend=self.backend)

        scale_factor = (no_pad_shape[1] / image_shape[1],
                        no_pad_shape[0] / image_shape[0])

        if 'scale_factor' in results:
            results['scale_factor_origin'] = results['scale_factor']
        results['scale_factor'] = scale_factor

        # padding
        top_padding, left_padding = int(round(padding_h // 2 - 0.1)), int(
            round(padding_w // 2 - 0.1))
        bottom_padding = padding_h - top_padding
        right_padding = padding_w - left_padding

        padding_list = [
            top_padding, bottom_padding, left_padding, right_padding
        ]
        if top_padding != 0 or bottom_padding != 0 or \
                left_padding != 0 or right_padding != 0:

            pad_val = self.pad_val.get('img', 0)
            if isinstance(pad_val, int) and image.ndim == 3:
                pad_val = tuple(pad_val for _ in range(image.shape[2]))

            image = mmcv.impad(
                img=image,
                padding=(padding_list[2], padding_list[0], padding_list[3],
                         padding_list[1]),
                pad_val=pad_val,
                padding_mode='constant')

        results['img'] = image
        results['img_shape'] = image.shape
        if 'pad_param' in results:
            results['pad_param_origin'] = results['pad_param'] * \
                                          np.repeat(ratio, 2)

        if self.half_pad_param:
            results['pad_param'] = np.array(
                [padding_h / 2, padding_h / 2, padding_w / 2, padding_w / 2],
                dtype=np.float32)
        else:
            # We found in object detection, using padding list with
            # int type can get higher mAP.
            results['pad_param'] = np.array(padding_list, dtype=np.float32)

    def _resize_masks(self, results: dict):
        """Resize masks with ``results['scale']``"""
        if results.get('gt_masks', None) is None:
            return

        gt_masks = results['gt_masks']
        assert isinstance(
            gt_masks, PolygonMasks
        ), f'Only supports PolygonMasks, but got {type(gt_masks)}'

        # resize the gt_masks
        gt_mask_h = results['gt_masks'].height * results['scale_factor'][1]
        gt_mask_w = results['gt_masks'].width * results['scale_factor'][0]
        gt_masks = results['gt_masks'].resize(
            (int(round(gt_mask_h)), int(round(gt_mask_w))))

        top_padding, _, left_padding, _ = results['pad_param']
        if int(left_padding) != 0:
            gt_masks = gt_masks.translate(
                out_shape=results['img_shape'][:2],
                offset=int(left_padding),
                direction='horizontal')
        if int(top_padding) != 0:
            gt_masks = gt_masks.translate(
                out_shape=results['img_shape'][:2],
                offset=int(top_padding),
                direction='vertical')
        results['gt_masks'] = gt_masks

    def _resize_bboxes(self, results: dict):
        """Resize bounding boxes with ``results['scale_factor']``."""
        if results.get('gt_bboxes', None) is None:
            return
        results['gt_bboxes'].rescale_(results['scale_factor'])

        if len(results['pad_param']) != 4:
            return
        results['gt_bboxes'].translate_(
            (results['pad_param'][2], results['pad_param'][0]))

        if self.clip_object_border:
            results['gt_bboxes'].clip_(results['img_shape'])

    def transform(self, results: dict) -> dict:
        results = super().transform(results)
        if 'scale_factor_origin' in results:
            scale_factor_origin = results.pop('scale_factor_origin')
            results['scale_factor'] = (results['scale_factor'][0] *
                                       scale_factor_origin[0],
                                       results['scale_factor'][1] *
                                       scale_factor_origin[1])
        if 'pad_param_origin' in results:
            pad_param_origin = results.pop('pad_param_origin')
            results['pad_param'] += pad_param_origin
        return results


# TODO: Check if it can be merged with mmdet.YOLOXHSVRandomAug
@TRANSFORMS.register_module()
class YOLOv5HSVRandomAug(BaseTransform):
    """Apply HSV augmentation to image sequentially.

    Required Keys:

    - img

    Modified Keys:

    - img

    Args:
        hue_delta ([int, float]): delta of hue. Defaults to 0.015.
        saturation_delta ([int, float]): delta of saturation. Defaults to 0.7.
        value_delta ([int, float]): delta of value. Defaults to 0.4.
    """

    def __init__(self,
                 hue_delta: Union[int, float] = 0.015,
                 saturation_delta: Union[int, float] = 0.7,
                 value_delta: Union[int, float] = 0.4):
        self.hue_delta = hue_delta
        self.saturation_delta = saturation_delta
        self.value_delta = value_delta

    def transform(self, results: dict) -> dict:
        """The HSV augmentation transform function.

        Args:
            results (dict): The result dict.

        Returns:
            dict: The result dict.
        """
        hsv_gains = \
            random.uniform(-1, 1, 3) * \
            [self.hue_delta, self.saturation_delta, self.value_delta] + 1
        hue, sat, val = cv2.split(
            cv2.cvtColor(results['img'], cv2.COLOR_BGR2HSV))

        table_list = np.arange(0, 256, dtype=hsv_gains.dtype)
        lut_hue = ((table_list * hsv_gains[0]) % 180).astype(np.uint8)
        lut_sat = np.clip(table_list * hsv_gains[1], 0, 255).astype(np.uint8)
        lut_val = np.clip(table_list * hsv_gains[2], 0, 255).astype(np.uint8)

        im_hsv = cv2.merge(
            (cv2.LUT(hue, lut_hue), cv2.LUT(sat,
                                            lut_sat), cv2.LUT(val, lut_val)))
        results['img'] = cv2.cvtColor(im_hsv, cv2.COLOR_HSV2BGR)
        return results

    def __repr__(self) -> str:
        repr_str = self.__class__.__name__
        repr_str += f'(hue_delta={self.hue_delta}, '
        repr_str += f'saturation_delta={self.saturation_delta}, '
        repr_str += f'value_delta={self.value_delta})'
        return repr_str


@TRANSFORMS.register_module()
class LoadAnnotations(MMDET_LoadAnnotations):
    """Because the yolo series does not need to consider ignore bboxes for the
    time being, in order to speed up the pipeline, it can be excluded in
    advance.

    Args:
        mask2bbox (bool): Whether to use mask annotation to get bbox.
            Defaults to False.
        poly2mask (bool): Whether to transform the polygons to bitmaps.
            Defaults to False.
        merge_polygons (bool): Whether to merge polygons into one polygon.
            If merged, the storage structure is simpler and training is more
            effcient, especially if the mask inside a bbox is divided into
            multiple polygons. Defaults to True.
    """

    def __init__(self,
                 mask2bbox: bool = False,
                 poly2mask: bool = False,
                 merge_polygons: bool = True,
                 **kwargs):
        self.mask2bbox = mask2bbox
        self.merge_polygons = merge_polygons
        assert not poly2mask, 'Does not support BitmapMasks considering ' \
                              'that bitmap consumes more memory.'
        super().__init__(poly2mask=poly2mask, **kwargs)
        if self.mask2bbox:
            assert self.with_mask, 'Using mask2bbox requires ' \
                                   'with_mask is True.'
        self._mask_ignore_flag = None

    def transform(self, results: dict) -> dict:
        """Function to load multiple types annotations.

        Args:
            results (dict): Result dict from :obj:``mmengine.BaseDataset``.

        Returns:
            dict: The dict contains loaded bounding box, label and
            semantic segmentation.
        """
        if self.mask2bbox:
            self._load_masks(results)
            if self.with_label:
                self._load_labels(results)
                self._update_mask_ignore_data(results)
            gt_bboxes = results['gt_masks'].get_bboxes(dst_type='hbox')
            results['gt_bboxes'] = gt_bboxes
        elif self.with_keypoints:
            self._load_kps(results)
            _, box_type_cls = get_box_type(self.box_type)
            results['gt_bboxes'] = box_type_cls(
                results.get('bbox', []), dtype=torch.float32)
        else:
            results = super().transform(results)
            self._update_mask_ignore_data(results)
        return results

    def _update_mask_ignore_data(self, results: dict) -> None:
        if 'gt_masks' not in results:
            return

        if 'gt_bboxes_labels' in results and len(
                results['gt_bboxes_labels']) != len(results['gt_masks']):
            assert len(results['gt_bboxes_labels']) == len(
                self._mask_ignore_flag)
            results['gt_bboxes_labels'] = results['gt_bboxes_labels'][
                self._mask_ignore_flag]

        if 'gt_bboxes' in results and len(results['gt_bboxes']) != len(
                results['gt_masks']):
            assert len(results['gt_bboxes']) == len(self._mask_ignore_flag)
            results['gt_bboxes'] = results['gt_bboxes'][self._mask_ignore_flag]

    def _load_bboxes(self, results: dict):
        """Private function to load bounding box annotations.
        Note: BBoxes with ignore_flag of 1 is not considered.
        Args:
            results (dict): Result dict from :obj:``mmengine.BaseDataset``.

        Returns:
            dict: The dict contains loaded bounding box annotations.
        """
        gt_bboxes = []
        gt_ignore_flags = []
        for instance in results.get('instances', []):
            if instance['ignore_flag'] == 0:
                gt_bboxes.append(instance['bbox'])
                gt_ignore_flags.append(instance['ignore_flag'])
        results['gt_ignore_flags'] = np.array(gt_ignore_flags, dtype=bool)

        if self.box_type is None:
            results['gt_bboxes'] = np.array(
                gt_bboxes, dtype=np.float32).reshape((-1, 4))
        else:
            _, box_type_cls = get_box_type(self.box_type)
            results['gt_bboxes'] = box_type_cls(gt_bboxes, dtype=torch.float32)

    def _load_labels(self, results: dict):
        """Private function to load label annotations.

        Note: BBoxes with ignore_flag of 1 is not considered.
        Args:
            results (dict): Result dict from :obj:``mmengine.BaseDataset``.
        Returns:
            dict: The dict contains loaded label annotations.
        """
        gt_bboxes_labels = []
        for instance in results.get('instances', []):
            if instance['ignore_flag'] == 0:
                gt_bboxes_labels.append(instance['bbox_label'])
        results['gt_bboxes_labels'] = np.array(
            gt_bboxes_labels, dtype=np.int64)

    def _load_masks(self, results: dict) -> None:
        """Private function to load mask annotations.

        Args:
            results (dict): Result dict from :obj:``mmengine.BaseDataset``.
        """
        gt_masks = []
        gt_ignore_flags = []
        self._mask_ignore_flag = []
        for instance in results.get('instances', []):
            if instance['ignore_flag'] == 0:
                if 'mask' in instance:
                    gt_mask = instance['mask']
                    if isinstance(gt_mask, list):
                        gt_mask = [
                            np.array(polygon) for polygon in gt_mask
                            if len(polygon) % 2 == 0 and len(polygon) >= 6
                        ]
                        if len(gt_mask) == 0:
                            # ignore
                            self._mask_ignore_flag.append(0)
                        else:
                            if len(gt_mask) > 1 and self.merge_polygons:
                                gt_mask = self.merge_multi_segment(gt_mask)
                            gt_masks.append(gt_mask)
                            gt_ignore_flags.append(instance['ignore_flag'])
                            self._mask_ignore_flag.append(1)
                    else:
                        raise NotImplementedError(
                            'Only supports mask annotations in polygon '
                            'format currently')
                else:
                    # TODO: Actually, gt with bbox and without mask needs
                    #  to be retained
                    self._mask_ignore_flag.append(0)
        self._mask_ignore_flag = np.array(self._mask_ignore_flag, dtype=bool)
        results['gt_ignore_flags'] = np.array(gt_ignore_flags, dtype=bool)

        h, w = results['ori_shape']
        gt_masks = PolygonMasks([mask for mask in gt_masks], h, w)
        results['gt_masks'] = gt_masks

    def merge_multi_segment(self,
                            gt_masks: List[np.ndarray]) -> List[np.ndarray]:
        """Merge multi segments to one list.

        Find the coordinates with min distance between each segment,
        then connect these coordinates with one thin line to merge all
        segments into one.
        Args:
            gt_masks(List(np.array)):
                original segmentations in coco's json file.
                like [segmentation1, segmentation2,...],
                each segmentation is a list of coordinates.
        Return:
            gt_masks(List(np.array)): merged gt_masks
        """
        s = []
        segments = [np.array(i).reshape(-1, 2) for i in gt_masks]
        idx_list = [[] for _ in range(len(gt_masks))]

        # record the indexes with min distance between each segment
        for i in range(1, len(segments)):
            idx1, idx2 = self.min_index(segments[i - 1], segments[i])
            idx_list[i - 1].append(idx1)
            idx_list[i].append(idx2)

        # use two round to connect all the segments
        # first round: first to end, i.e. A->B(partial)->C
        # second round: end to first, i.e. C->B(remaining)-A
        for k in range(2):
            # forward first round
            if k == 0:
                for i, idx in enumerate(idx_list):
                    # middle segments have two indexes
                    # reverse the index of middle segments
                    if len(idx) == 2 and idx[0] > idx[1]:
                        idx = idx[::-1]
                        segments[i] = segments[i][::-1, :]
                    # add the idx[0] point for connect next segment
                    segments[i] = np.roll(segments[i], -idx[0], axis=0)
                    segments[i] = np.concatenate(
                        [segments[i], segments[i][:1]])
                    # deal with the first segment and the last one
                    if i in [0, len(idx_list) - 1]:
                        s.append(segments[i])
                    # deal with the middle segment
                    # Note that in the first round, only partial segment
                    # are appended.
                    else:
                        idx = [0, idx[1] - idx[0]]
                        s.append(segments[i][idx[0]:idx[1] + 1])
            # forward second round
            else:
                for i in range(len(idx_list) - 1, -1, -1):
                    # deal with the middle segment
                    # append the remaining points
                    if i not in [0, len(idx_list) - 1]:
                        idx = idx_list[i]
                        nidx = abs(idx[1] - idx[0])
                        s.append(segments[i][nidx:])
        return [np.concatenate(s).reshape(-1, )]

    def min_index(self, arr1: np.ndarray, arr2: np.ndarray) -> Tuple[int, int]:
        """Find a pair of indexes with the shortest distance.

        Args:
            arr1: (N, 2).
            arr2: (M, 2).
        Return:
            tuple: a pair of indexes.
        """
        dis = ((arr1[:, None, :] - arr2[None, :, :])**2).sum(-1)
        return np.unravel_index(np.argmin(dis, axis=None), dis.shape)

    def _load_kps(self, results: dict) -> None:
        """Private function to load keypoints annotations.

        Args:
            results (dict): Result dict from
                :class:`mmengine.dataset.BaseDataset`.

        Returns:
            dict: The dict contains loaded keypoints annotations.
        """
        results['height'] = results['img_shape'][0]
        results['width'] = results['img_shape'][1]
        num_instances = len(results.get('bbox', []))

        if num_instances == 0:
            results['keypoints'] = np.empty(
                (0, len(results['flip_indices']), 2), dtype=np.float32)
            results['keypoints_visible'] = np.empty(
                (0, len(results['flip_indices'])), dtype=np.int32)
            results['category_id'] = []

        results['gt_keypoints'] = Keypoints(
            keypoints=results['keypoints'],
            keypoints_visible=results['keypoints_visible'],
            flip_indices=results['flip_indices'],
        )

        results['gt_ignore_flags'] = np.array([False] * num_instances)
        results['gt_bboxes_labels'] = np.array(results['category_id']) - 1

    def __repr__(self) -> str:
        repr_str = self.__class__.__name__
        repr_str += f'(with_bbox={self.with_bbox}, '
        repr_str += f'with_label={self.with_label}, '
        repr_str += f'with_mask={self.with_mask}, '
        repr_str += f'with_seg={self.with_seg}, '
        repr_str += f'mask2bbox={self.mask2bbox}, '
        repr_str += f'poly2mask={self.poly2mask}, '
        repr_str += f"imdecode_backend='{self.imdecode_backend}', "
        repr_str += f'backend_args={self.backend_args})'
        return repr_str


@TRANSFORMS.register_module()
class YOLOv5RandomAffine(BaseTransform):
    """Random affine transform data augmentation in YOLOv5 and YOLOv8. It is
    different from the implementation in YOLOX.

    This operation randomly generates affine transform matrix which including
    rotation, translation, shear and scaling transforms.
    If you set use_mask_refine == True, the code will use the masks
    annotation to refine the bbox.
    Our implementation is slightly different from the official. In COCO
    dataset, a gt may have multiple mask tags.  The official YOLOv5
    annotation file already combines the masks that an object has,
    but our code takes into account the fact that an object has multiple masks.

    Required Keys:

    - img
    - gt_bboxes (BaseBoxes[torch.float32]) (optional)
    - gt_bboxes_labels (np.int64) (optional)
    - gt_ignore_flags (bool) (optional)
    - gt_masks (PolygonMasks) (optional)

    Modified Keys:

    - img
    - img_shape
    - gt_bboxes (optional)
    - gt_bboxes_labels (optional)
    - gt_ignore_flags (optional)
    - gt_masks (PolygonMasks) (optional)

    Args:
        max_rotate_degree (float): Maximum degrees of rotation transform.
            Defaults to 10.
        max_translate_ratio (float): Maximum ratio of translation.
            Defaults to 0.1.
        scaling_ratio_range (tuple[float]): Min and max ratio of
            scaling transform. Defaults to (0.5, 1.5).
        max_shear_degree (float): Maximum degrees of shear
            transform. Defaults to 2.
        border (tuple[int]): Distance from width and height sides of input
            image to adjust output shape. Only used in mosaic dataset.
            Defaults to (0, 0).
        border_val (tuple[int]): Border padding values of 3 channels.
            Defaults to (114, 114, 114).
        bbox_clip_border (bool, optional): Whether to clip the objects outside
            the border of the image. In some dataset like MOT17, the gt bboxes
            are allowed to cross the border of images. Therefore, we don't
            need to clip the gt bboxes in these cases. Defaults to True.
        min_bbox_size (float): Width and height threshold to filter bboxes.
            If the height or width of a box is smaller than this value, it
            will be removed. Defaults to 2.
        min_area_ratio (float): Threshold of area ratio between
            original bboxes and wrapped bboxes. If smaller than this value,
            the box will be removed. Defaults to 0.1.
        use_mask_refine (bool): Whether to refine bbox by mask. Deprecated.
        max_aspect_ratio (float): Aspect ratio of width and height
            threshold to filter bboxes. If max(h/w, w/h) larger than this
            value, the box will be removed. Defaults to 20.
        resample_num (int): Number of poly to resample to.
    """

    def __init__(self,
                 max_rotate_degree: float = 10.0,
                 max_translate_ratio: float = 0.1,
                 scaling_ratio_range: Tuple[float, float] = (0.5, 1.5),
                 max_shear_degree: float = 2.0,
                 border: Tuple[int, int] = (0, 0),
                 border_val: Tuple[int, int, int] = (114, 114, 114),
                 bbox_clip_border: bool = True,
                 min_bbox_size: int = 2,
                 min_area_ratio: float = 0.1,
                 use_mask_refine: bool = False,
                 max_aspect_ratio: float = 20.,
                 resample_num: int = 1000):
        assert 0 <= max_translate_ratio <= 1
        assert scaling_ratio_range[0] <= scaling_ratio_range[1]
        assert scaling_ratio_range[0] > 0
        self.max_rotate_degree = max_rotate_degree
        self.max_translate_ratio = max_translate_ratio
        self.scaling_ratio_range = scaling_ratio_range
        self.max_shear_degree = max_shear_degree
        self.border = border
        self.border_val = border_val
        self.bbox_clip_border = bbox_clip_border
        self.min_bbox_size = min_bbox_size
        self.min_area_ratio = min_area_ratio
        # The use_mask_refine parameter has been deprecated.
        self.use_mask_refine = use_mask_refine
        self.max_aspect_ratio = max_aspect_ratio
        self.resample_num = resample_num

    @autocast_box_type()
    def transform(self, results: dict) -> dict:
        """The YOLOv5 random affine transform function.

        Args:
            results (dict): The result dict.

        Returns:
            dict: The result dict.
        """
        img = results['img']
        # self.border is wh format
        height = img.shape[0] + self.border[1] * 2
        width = img.shape[1] + self.border[0] * 2

        # Note: Different from YOLOX
        center_matrix = np.eye(3, dtype=np.float32)
        center_matrix[0, 2] = -img.shape[1] / 2
        center_matrix[1, 2] = -img.shape[0] / 2

        warp_matrix, scaling_ratio = self._get_random_homography_matrix(
            height, width)
        warp_matrix = warp_matrix @ center_matrix

        img = cv2.warpPerspective(
            img,
            warp_matrix,
            dsize=(width, height),
            borderValue=self.border_val)
        results['img'] = img
        results['img_shape'] = img.shape
        img_h, img_w = img.shape[:2]

        bboxes = results['gt_bboxes']
        num_bboxes = len(bboxes)
        if num_bboxes:
            orig_bboxes = bboxes.clone()
            if 'gt_masks' in results:
                # If the dataset has annotations of mask,
                # the mask will be used to refine bbox.
                gt_masks = results['gt_masks']

                gt_masks_resample = self.resample_masks(gt_masks)
                gt_masks = self.warp_mask(gt_masks_resample, warp_matrix,
                                          img_h, img_w)

                # refine bboxes by masks
                bboxes = self.segment2box(gt_masks, height, width)
                # filter bboxes outside image
                valid_index = self.filter_gt_bboxes(orig_bboxes,
                                                    bboxes).numpy()
                if self.bbox_clip_border:
                    bboxes.clip_([height - 1e-3, width - 1e-3])
                    gt_masks = self.clip_polygons(gt_masks, height, width)
                results['gt_masks'] = gt_masks[valid_index]
            else:
                bboxes.project_(warp_matrix)
                if self.bbox_clip_border:
                    bboxes.clip_([height, width])

                # filter bboxes
                orig_bboxes.rescale_([scaling_ratio, scaling_ratio])

                # Be careful: valid_index must convert to numpy,
                # otherwise it will raise out of bounds when len(valid_index)=1
                valid_index = self.filter_gt_bboxes(orig_bboxes,
                                                    bboxes).numpy()

            results['gt_bboxes'] = bboxes[valid_index]
            results['gt_bboxes_labels'] = results['gt_bboxes_labels'][
                valid_index]
            results['gt_ignore_flags'] = results['gt_ignore_flags'][
                valid_index]
        else:
            if 'gt_masks' in results:
                results['gt_masks'] = PolygonMasks([], img_h, img_w)

        return results

    def segment2box(self, gt_masks: PolygonMasks, height: int,
                    width: int) -> HorizontalBoxes:
        """
        Convert 1 segment label to 1 box label, applying inside-image
        constraint i.e. (xy1, xy2, ...) to (xyxy)
        Args:
            gt_masks (torch.Tensor): the segment label
            width (int): the width of the image. Defaults to 640
            height (int): The height of the image. Defaults to 640
        Returns:
            HorizontalBoxes: the clip bboxes from gt_masks.
        """
        bboxes = []
        for _, poly_per_obj in enumerate(gt_masks):
            # simply use a number that is big enough for comparison with
            # coordinates
            xy_min = np.array([width * 2, height * 2], dtype=np.float32)
            xy_max = np.zeros(2, dtype=np.float32) - 1

            for p in poly_per_obj:
                xy = np.array(p).reshape(-1, 2).astype(np.float32)
                x, y = xy.T
                inside = (x >= 0) & (y >= 0) & (x <= width) & (y <= height)
                x, y = x[inside], y[inside]
                if not any(x):
                    continue
                xy = np.stack([x, y], axis=0).T

                xy_min = np.minimum(xy_min, np.min(xy, axis=0))
                xy_max = np.maximum(xy_max, np.max(xy, axis=0))
            if xy_max[0] == -1:
                bbox = np.zeros(4, dtype=np.float32)
            else:
                bbox = np.concatenate([xy_min, xy_max], axis=0)
            bboxes.append(bbox)

        return HorizontalBoxes(np.stack(bboxes, axis=0))

    # TODO: Move to mmdet
    def clip_polygons(self, gt_masks: PolygonMasks, height: int,
                      width: int) -> PolygonMasks:
        """Function to clip points of polygons with height and width.

        Args:
            gt_masks (PolygonMasks): Annotations of instance segmentation.
            height (int): height of clip border.
            width (int): width of clip border.
        Return:
            clipped_masks (PolygonMasks):
                Clip annotations of instance segmentation.
        """
        if len(gt_masks) == 0:
            clipped_masks = PolygonMasks([], height, width)
        else:
            clipped_masks = []
            for poly_per_obj in gt_masks:
                clipped_poly_per_obj = []
                for p in poly_per_obj:
                    p = p.copy()
                    p[0::2] = p[0::2].clip(0, width)
                    p[1::2] = p[1::2].clip(0, height)
                    clipped_poly_per_obj.append(p)
                clipped_masks.append(clipped_poly_per_obj)
            clipped_masks = PolygonMasks(clipped_masks, height, width)
        return clipped_masks

    @staticmethod
    def warp_poly(poly: np.ndarray, warp_matrix: np.ndarray, img_w: int,
                  img_h: int) -> np.ndarray:
        """Function to warp one mask and filter points outside image.

        Args:
            poly (np.ndarray): Segmentation annotation with shape (n, ) and
                with format (x1, y1, x2, y2, ...).
            warp_matrix (np.ndarray): Affine transformation matrix.
                Shape: (3, 3).
            img_w (int): Width of output image.
            img_h (int): Height of output image.
        """
        # TODO: Current logic may cause retained masks unusable for
        #  semantic segmentation training, which is same as official
        #  implementation.
        poly = poly.reshape((-1, 2))
        poly = np.concatenate((poly, np.ones(
            (len(poly), 1), dtype=poly.dtype)),
                              axis=-1)
        # transform poly
        poly = poly @ warp_matrix.T
        poly = poly[:, :2] / poly[:, 2:3]

        return poly.reshape(-1)

    def warp_mask(self, gt_masks: PolygonMasks, warp_matrix: np.ndarray,
                  img_w: int, img_h: int) -> PolygonMasks:
        """Warp masks by warp_matrix and retain masks inside image after
        warping.

        Args:
            gt_masks (PolygonMasks): Annotations of semantic segmentation.
            warp_matrix (np.ndarray): Affine transformation matrix.
                Shape: (3, 3).
            img_w (int): Width of output image.
            img_h (int): Height of output image.

        Returns:
            PolygonMasks: Masks after warping.
        """
        masks = gt_masks.masks

        new_masks = []
        for poly_per_obj in masks:
            warpped_poly_per_obj = []
            # One gt may have multiple masks.
            for poly in poly_per_obj:
                valid_poly = self.warp_poly(poly, warp_matrix, img_w, img_h)
                if len(valid_poly):
                    warpped_poly_per_obj.append(valid_poly.reshape(-1))
            # If all the masks are invalid,
            # add [0, 0, 0, 0, 0, 0,] here.
            if not warpped_poly_per_obj:
                # This will be filtered in function `filter_gt_bboxes`.
                warpped_poly_per_obj = [
                    np.zeros(6, dtype=poly_per_obj[0].dtype)
                ]
            new_masks.append(warpped_poly_per_obj)

        gt_masks = PolygonMasks(new_masks, img_h, img_w)
        return gt_masks

    def resample_masks(self, gt_masks: PolygonMasks) -> PolygonMasks:
        """Function to resample each mask annotation with shape (2 * n, ) to
        shape (resample_num * 2, ).

        Args:
            gt_masks (PolygonMasks): Annotations of semantic segmentation.
        """
        masks = gt_masks.masks
        new_masks = []
        for poly_per_obj in masks:
            resample_poly_per_obj = []
            for poly in poly_per_obj:
                poly = poly.reshape((-1, 2))  # xy
                poly = np.concatenate((poly, poly[0:1, :]), axis=0)
                x = np.linspace(0, len(poly) - 1, self.resample_num)
                xp = np.arange(len(poly))
                poly = np.concatenate([
                    np.interp(x, xp, poly[:, i]) for i in range(2)
                ]).reshape(2, -1).T.reshape(-1)
                resample_poly_per_obj.append(poly)
            new_masks.append(resample_poly_per_obj)
        return PolygonMasks(new_masks, gt_masks.height, gt_masks.width)

    def filter_gt_bboxes(self, origin_bboxes: HorizontalBoxes,
                         wrapped_bboxes: HorizontalBoxes) -> torch.Tensor:
        """Filter gt bboxes.

        Args:
            origin_bboxes (HorizontalBoxes): Origin bboxes.
            wrapped_bboxes (HorizontalBoxes): Wrapped bboxes

        Returns:
            dict: The result dict.
        """
        origin_w = origin_bboxes.widths
        origin_h = origin_bboxes.heights
        wrapped_w = wrapped_bboxes.widths
        wrapped_h = wrapped_bboxes.heights
        aspect_ratio = np.maximum(wrapped_w / (wrapped_h + 1e-16),
                                  wrapped_h / (wrapped_w + 1e-16))

        wh_valid_idx = (wrapped_w > self.min_bbox_size) & \
                       (wrapped_h > self.min_bbox_size)
        area_valid_idx = wrapped_w * wrapped_h / (origin_w * origin_h +
                                                  1e-16) > self.min_area_ratio
        aspect_ratio_valid_idx = aspect_ratio < self.max_aspect_ratio
        return wh_valid_idx & area_valid_idx & aspect_ratio_valid_idx

    @cache_randomness
    def _get_random_homography_matrix(self, height: int,
                                      width: int) -> Tuple[np.ndarray, float]:
        """Get random homography matrix.

        Args:
            height (int): Image height.
            width (int): Image width.

        Returns:
            Tuple[np.ndarray, float]: The result of warp_matrix and
            scaling_ratio.
        """
        # Rotation
        rotation_degree = random.uniform(-self.max_rotate_degree,
                                         self.max_rotate_degree)
        rotation_matrix = self._get_rotation_matrix(rotation_degree)

        # Scaling
        scaling_ratio = random.uniform(self.scaling_ratio_range[0],
                                       self.scaling_ratio_range[1])
        scaling_matrix = self._get_scaling_matrix(scaling_ratio)

        # Shear
        x_degree = random.uniform(-self.max_shear_degree,
                                  self.max_shear_degree)
        y_degree = random.uniform(-self.max_shear_degree,
                                  self.max_shear_degree)
        shear_matrix = self._get_shear_matrix(x_degree, y_degree)

        # Translation
        trans_x = random.uniform(0.5 - self.max_translate_ratio,
                                 0.5 + self.max_translate_ratio) * width
        trans_y = random.uniform(0.5 - self.max_translate_ratio,
                                 0.5 + self.max_translate_ratio) * height
        translate_matrix = self._get_translation_matrix(trans_x, trans_y)
        warp_matrix = (
            translate_matrix @ shear_matrix @ rotation_matrix @ scaling_matrix)
        return warp_matrix, scaling_ratio

    @staticmethod
    def _get_rotation_matrix(rotate_degrees: float) -> np.ndarray:
        """Get rotation matrix.

        Args:
            rotate_degrees (float): Rotate degrees.

        Returns:
            np.ndarray: The rotation matrix.
        """
        radian = math.radians(rotate_degrees)
        rotation_matrix = np.array(
            [[np.cos(radian), -np.sin(radian), 0.],
             [np.sin(radian), np.cos(radian), 0.], [0., 0., 1.]],
            dtype=np.float32)
        return rotation_matrix

    @staticmethod
    def _get_scaling_matrix(scale_ratio: float) -> np.ndarray:
        """Get scaling matrix.

        Args:
            scale_ratio (float): Scale ratio.

        Returns:
            np.ndarray: The scaling matrix.
        """
        scaling_matrix = np.array(
            [[scale_ratio, 0., 0.], [0., scale_ratio, 0.], [0., 0., 1.]],
            dtype=np.float32)
        return scaling_matrix

    @staticmethod
    def _get_shear_matrix(x_shear_degrees: float,
                          y_shear_degrees: float) -> np.ndarray:
        """Get shear matrix.

        Args:
            x_shear_degrees (float): X shear degrees.
            y_shear_degrees (float): Y shear degrees.

        Returns:
            np.ndarray: The shear matrix.
        """
        x_radian = math.radians(x_shear_degrees)
        y_radian = math.radians(y_shear_degrees)
        shear_matrix = np.array([[1, np.tan(x_radian), 0.],
                                 [np.tan(y_radian), 1, 0.], [0., 0., 1.]],
                                dtype=np.float32)
        return shear_matrix

    @staticmethod
    def _get_translation_matrix(x: float, y: float) -> np.ndarray:
        """Get translation matrix.

        Args:
            x (float): X translation.
            y (float): Y translation.

        Returns:
            np.ndarray: The translation matrix.
        """
        translation_matrix = np.array([[1, 0., x], [0., 1, y], [0., 0., 1.]],
                                      dtype=np.float32)
        return translation_matrix

    def __repr__(self) -> str:
        repr_str = self.__class__.__name__
        repr_str += f'(max_rotate_degree={self.max_rotate_degree}, '
        repr_str += f'max_translate_ratio={self.max_translate_ratio}, '
        repr_str += f'scaling_ratio_range={self.scaling_ratio_range}, '
        repr_str += f'max_shear_degree={self.max_shear_degree}, '
        repr_str += f'border={self.border}, '
        repr_str += f'border_val={self.border_val}, '
        repr_str += f'bbox_clip_border={self.bbox_clip_border})'
        return repr_str


@TRANSFORMS.register_module()
class PPYOLOERandomDistort(BaseTransform):
    """Random hue, saturation, contrast and brightness distortion.

    Required Keys:

    - img

    Modified Keys:

    - img (np.float32)

    Args:
        hue_cfg (dict): Hue settings. Defaults to dict(min=-18,
            max=18, prob=0.5).
        saturation_cfg (dict): Saturation settings. Defaults to dict(
            min=0.5, max=1.5, prob=0.5).
        contrast_cfg (dict): Contrast settings. Defaults to dict(
            min=0.5, max=1.5, prob=0.5).
        brightness_cfg (dict): Brightness settings. Defaults to dict(
            min=0.5, max=1.5, prob=0.5).
        num_distort_func (int): The number of distort function. Defaults
            to 4.
    """

    def __init__(self,
                 hue_cfg: dict = dict(min=-18, max=18, prob=0.5),
                 saturation_cfg: dict = dict(min=0.5, max=1.5, prob=0.5),
                 contrast_cfg: dict = dict(min=0.5, max=1.5, prob=0.5),
                 brightness_cfg: dict = dict(min=0.5, max=1.5, prob=0.5),
                 num_distort_func: int = 4):
        self.hue_cfg = hue_cfg
        self.saturation_cfg = saturation_cfg
        self.contrast_cfg = contrast_cfg
        self.brightness_cfg = brightness_cfg
        self.num_distort_func = num_distort_func
        assert 0 < self.num_distort_func <= 4, \
            'num_distort_func must > 0 and <= 4'
        for cfg in [
                self.hue_cfg, self.saturation_cfg, self.contrast_cfg,
                self.brightness_cfg
        ]:
            assert 0. <= cfg['prob'] <= 1., 'prob must >=0 and <=1'

    def transform_hue(self, results):
        """Transform hue randomly."""
        if random.uniform(0., 1.) >= self.hue_cfg['prob']:
            return results
        img = results['img']
        delta = random.uniform(self.hue_cfg['min'], self.hue_cfg['max'])
        u = np.cos(delta * np.pi)
        w = np.sin(delta * np.pi)
        delta_iq = np.array([[1.0, 0.0, 0.0], [0.0, u, -w], [0.0, w, u]])
        rgb2yiq_matrix = np.array([[0.114, 0.587, 0.299],
                                   [-0.321, -0.274, 0.596],
                                   [0.311, -0.523, 0.211]])
        yiq2rgb_matric = np.array([[1.0, -1.107, 1.705], [1.0, -0.272, -0.647],
                                   [1.0, 0.956, 0.621]])
        t = np.dot(np.dot(yiq2rgb_matric, delta_iq), rgb2yiq_matrix).T
        img = np.dot(img, t)
        results['img'] = img
        return results

    def transform_saturation(self, results):
        """Transform saturation randomly."""
        if random.uniform(0., 1.) >= self.saturation_cfg['prob']:
            return results
        img = results['img']
        delta = random.uniform(self.saturation_cfg['min'],
                               self.saturation_cfg['max'])

        # convert bgr img to gray img
        gray = img * np.array([[[0.114, 0.587, 0.299]]], dtype=np.float32)
        gray = gray.sum(axis=2, keepdims=True)
        gray *= (1.0 - delta)
        img *= delta
        img += gray
        results['img'] = img
        return results

    def transform_contrast(self, results):
        """Transform contrast randomly."""
        if random.uniform(0., 1.) >= self.contrast_cfg['prob']:
            return results
        img = results['img']
        delta = random.uniform(self.contrast_cfg['min'],
                               self.contrast_cfg['max'])
        img *= delta
        results['img'] = img
        return results

    def transform_brightness(self, results):
        """Transform brightness randomly."""
        if random.uniform(0., 1.) >= self.brightness_cfg['prob']:
            return results
        img = results['img']
        delta = random.uniform(self.brightness_cfg['min'],
                               self.brightness_cfg['max'])
        img += delta
        results['img'] = img
        return results

    def transform(self, results: dict) -> dict:
        """The hue, saturation, contrast and brightness distortion function.

        Args:
            results (dict): The result dict.

        Returns:
            dict: The result dict.
        """
        results['img'] = results['img'].astype(np.float32)

        functions = [
            self.transform_brightness, self.transform_contrast,
            self.transform_saturation, self.transform_hue
        ]
        distortions = random.permutation(functions)[:self.num_distort_func]
        for func in distortions:
            results = func(results)
        return results

    def __repr__(self) -> str:
        repr_str = self.__class__.__name__
        repr_str += f'(hue_cfg={self.hue_cfg}, '
        repr_str += f'saturation_cfg={self.saturation_cfg}, '
        repr_str += f'contrast_cfg={self.contrast_cfg}, '
        repr_str += f'brightness_cfg={self.brightness_cfg}, '
        repr_str += f'num_distort_func={self.num_distort_func})'
        return repr_str


@TRANSFORMS.register_module()
class PPYOLOERandomCrop(BaseTransform):
    """Random crop the img and bboxes. Different thresholds are used in PPYOLOE
    to judge whether the clipped image meets the requirements. This
    implementation is different from the implementation of RandomCrop in mmdet.

    Required Keys:

    - img
    - gt_bboxes (BaseBoxes[torch.float32]) (optional)
    - gt_bboxes_labels (np.int64) (optional)
    - gt_ignore_flags (bool) (optional)

    Modified Keys:

    - img
    - img_shape
    - gt_bboxes (optional)
    - gt_bboxes_labels (optional)
    - gt_ignore_flags (optional)

    Added Keys:
    - pad_param (np.float32)

    Args:
        aspect_ratio (List[float]): Aspect ratio of cropped region. Default to
             [.5, 2].
        thresholds (List[float]): Iou thresholds for deciding a valid bbox crop
            in [min, max] format. Defaults to [.0, .1, .3, .5, .7, .9].
        scaling (List[float]): Ratio between a cropped region and the original
            image in [min, max] format. Default to [.3, 1.].
        num_attempts (int): Number of tries for each threshold before
            giving up. Default to 50.
        allow_no_crop (bool): Allow return without actually cropping them.
            Default to True.
        cover_all_box (bool): Ensure all bboxes are covered in the final crop.
            Default to False.
    """

    def __init__(self,
                 aspect_ratio: List[float] = [.5, 2.],
                 thresholds: List[float] = [.0, .1, .3, .5, .7, .9],
                 scaling: List[float] = [.3, 1.],
                 num_attempts: int = 50,
                 allow_no_crop: bool = True,
                 cover_all_box: bool = False):
        self.aspect_ratio = aspect_ratio
        self.thresholds = thresholds
        self.scaling = scaling
        self.num_attempts = num_attempts
        self.allow_no_crop = allow_no_crop
        self.cover_all_box = cover_all_box

    def _crop_data(self, results: dict, crop_box: Tuple[int, int, int, int],
                   valid_inds: np.ndarray) -> Union[dict, None]:
        """Function to randomly crop images, bounding boxes, masks, semantic
        segmentation maps.

        Args:
            results (dict): Result dict from loading pipeline.
            crop_box (Tuple[int, int, int, int]): Expected absolute coordinates
                for cropping, (x1, y1, x2, y2).
            valid_inds (np.ndarray): The indexes of gt that needs to be
                retained.

        Returns:
            results (Union[dict, None]): Randomly cropped results, 'img_shape'
                key in result dict is updated according to crop size. None will
                be returned when there is no valid bbox after cropping.
        """
        # crop the image
        img = results['img']
        crop_x1, crop_y1, crop_x2, crop_y2 = crop_box
        img = img[crop_y1:crop_y2, crop_x1:crop_x2, ...]
        results['img'] = img
        img_shape = img.shape
        results['img_shape'] = img.shape

        # crop bboxes accordingly and clip to the image boundary
        if results.get('gt_bboxes', None) is not None:
            bboxes = results['gt_bboxes']
            bboxes.translate_([-crop_x1, -crop_y1])
            bboxes.clip_(img_shape[:2])

            results['gt_bboxes'] = bboxes[valid_inds]

            if results.get('gt_ignore_flags', None) is not None:
                results['gt_ignore_flags'] = \
                    results['gt_ignore_flags'][valid_inds]

            if results.get('gt_bboxes_labels', None) is not None:
                results['gt_bboxes_labels'] = \
                    results['gt_bboxes_labels'][valid_inds]

            if results.get('gt_masks', None) is not None:
                results['gt_masks'] = results['gt_masks'][
                    valid_inds.nonzero()[0]].crop(
                        np.asarray([crop_x1, crop_y1, crop_x2, crop_y2]))

        # crop semantic seg
        if results.get('gt_seg_map', None) is not None:
            results['gt_seg_map'] = results['gt_seg_map'][crop_y1:crop_y2,
                                                          crop_x1:crop_x2]

        return results

    @autocast_box_type()
    def transform(self, results: dict) -> Union[dict, None]:
        """The random crop transform function.

        Args:
            results (dict): The result dict.

        Returns:
            dict: The result dict.
        """
        if results.get('gt_bboxes', None) is None or len(
                results['gt_bboxes']) == 0:
            return results

        orig_img_h, orig_img_w = results['img'].shape[:2]
        gt_bboxes = results['gt_bboxes']

        thresholds = list(self.thresholds)
        if self.allow_no_crop:
            thresholds.append('no_crop')
        random.shuffle(thresholds)

        for thresh in thresholds:
            # Determine the coordinates for cropping
            if thresh == 'no_crop':
                return results

            found = False
            for i in range(self.num_attempts):
                crop_h, crop_w = self._get_crop_size((orig_img_h, orig_img_w))
                if self.aspect_ratio is None:
                    if crop_h / crop_w < 0.5 or crop_h / crop_w > 2.0:
                        continue

                # get image crop_box
                margin_h = max(orig_img_h - crop_h, 0)
                margin_w = max(orig_img_w - crop_w, 0)
                offset_h, offset_w = self._rand_offset((margin_h, margin_w))
                crop_y1, crop_y2 = offset_h, offset_h + crop_h
                crop_x1, crop_x2 = offset_w, offset_w + crop_w

                crop_box = [crop_x1, crop_y1, crop_x2, crop_y2]
                # Calculate the iou between gt_bboxes and crop_boxes
                iou = self._iou_matrix(gt_bboxes,
                                       np.array([crop_box], dtype=np.float32))
                # If the maximum value of the iou is less than thresh,
                # the current crop_box is considered invalid.
                if iou.max() < thresh:
                    continue

                # If cover_all_box == True and the minimum value of
                # the iou is less than thresh, the current crop_box
                # is considered invalid.
                if self.cover_all_box and iou.min() < thresh:
                    continue

                # Get which gt_bboxes to keep after cropping.
                valid_inds = self._get_valid_inds(
                    gt_bboxes, np.array(crop_box, dtype=np.float32))
                if valid_inds.size > 0:
                    found = True
                    break

            if found:
                results = self._crop_data(results, crop_box, valid_inds)
                return results
        return results

    @cache_randomness
    def _rand_offset(self, margin: Tuple[int, int]) -> Tuple[int, int]:
        """Randomly generate crop offset.

        Args:
            margin (Tuple[int, int]): The upper bound for the offset generated
                randomly.

        Returns:
            Tuple[int, int]: The random offset for the crop.
        """
        margin_h, margin_w = margin
        offset_h = np.random.randint(0, margin_h + 1)
        offset_w = np.random.randint(0, margin_w + 1)

        return (offset_h, offset_w)

    @cache_randomness
    def _get_crop_size(self, image_size: Tuple[int, int]) -> Tuple[int, int]:
        """Randomly generates the crop size based on `image_size`.

        Args:
            image_size (Tuple[int, int]): (h, w).

        Returns:
            crop_size (Tuple[int, int]): (crop_h, crop_w) in absolute pixels.
        """
        h, w = image_size
        scale = random.uniform(*self.scaling)
        if self.aspect_ratio is not None:
            min_ar, max_ar = self.aspect_ratio
            aspect_ratio = random.uniform(
                max(min_ar, scale**2), min(max_ar, scale**-2))
            h_scale = scale / np.sqrt(aspect_ratio)
            w_scale = scale * np.sqrt(aspect_ratio)
        else:
            h_scale = random.uniform(*self.scaling)
            w_scale = random.uniform(*self.scaling)
        crop_h = h * h_scale
        crop_w = w * w_scale
        return int(crop_h), int(crop_w)

    def _iou_matrix(self,
                    gt_bbox: HorizontalBoxes,
                    crop_bbox: np.ndarray,
                    eps: float = 1e-10) -> np.ndarray:
        """Calculate iou between gt and image crop box.

        Args:
            gt_bbox (HorizontalBoxes): Ground truth bounding boxes.
            crop_bbox (np.ndarray): Image crop coordinates in
                [x1, y1, x2, y2] format.
            eps (float): Default to 1e-10.
        Return:
            (np.ndarray): IoU.
        """
        gt_bbox = gt_bbox.tensor.numpy()
        lefttop = np.maximum(gt_bbox[:, np.newaxis, :2], crop_bbox[:, :2])
        rightbottom = np.minimum(gt_bbox[:, np.newaxis, 2:], crop_bbox[:, 2:])

        overlap = np.prod(
            rightbottom - lefttop,
            axis=2) * (lefttop < rightbottom).all(axis=2)
        area_gt_bbox = np.prod(gt_bbox[:, 2:] - crop_bbox[:, :2], axis=1)
        area_crop_bbox = np.prod(gt_bbox[:, 2:] - crop_bbox[:, :2], axis=1)
        area_o = (area_gt_bbox[:, np.newaxis] + area_crop_bbox - overlap)
        return overlap / (area_o + eps)

    def _get_valid_inds(self, gt_bbox: HorizontalBoxes,
                        img_crop_bbox: np.ndarray) -> np.ndarray:
        """Get which Bboxes to keep at the current cropping coordinates.

        Args:
            gt_bbox (HorizontalBoxes): Ground truth bounding boxes.
            img_crop_bbox (np.ndarray): Image crop coordinates in
                [x1, y1, x2, y2] format.

        Returns:
            (np.ndarray): Valid indexes.
        """
        cropped_box = gt_bbox.tensor.numpy().copy()
        gt_bbox = gt_bbox.tensor.numpy().copy()

        cropped_box[:, :2] = np.maximum(gt_bbox[:, :2], img_crop_bbox[:2])
        cropped_box[:, 2:] = np.minimum(gt_bbox[:, 2:], img_crop_bbox[2:])
        cropped_box[:, :2] -= img_crop_bbox[:2]
        cropped_box[:, 2:] -= img_crop_bbox[:2]

        centers = (gt_bbox[:, :2] + gt_bbox[:, 2:]) / 2
        valid = np.logical_and(img_crop_bbox[:2] <= centers,
                               centers < img_crop_bbox[2:]).all(axis=1)
        valid = np.logical_and(
            valid, (cropped_box[:, :2] < cropped_box[:, 2:]).all(axis=1))

        return np.where(valid)[0]

    def __repr__(self) -> str:
        repr_str = self.__class__.__name__
        repr_str += f'(aspect_ratio={self.aspect_ratio}, '
        repr_str += f'thresholds={self.thresholds}, '
        repr_str += f'scaling={self.scaling}, '
        repr_str += f'num_attempts={self.num_attempts}, '
        repr_str += f'allow_no_crop={self.allow_no_crop}, '
        repr_str += f'cover_all_box={self.cover_all_box})'
        return repr_str


@TRANSFORMS.register_module()
class RandomCropIJCAI(PPYOLOERandomCrop):

    def __init__(self, crop_size: int = 1600, *args, **kwargs):
        self.crop_size = crop_size
        super().__init__(*args, **kwargs)

    @cache_randomness
    def _get_crop_size(self, image_size: Tuple[int, int]) -> Tuple[int, int]:
        return self.crop_size, self.crop_size

    @autocast_box_type()
    def transform(self, results: dict) -> Union[dict, None]:
        """The random crop transform function.

        Args:
            results (dict): The result dict.
<<<<<<< HEAD

=======
>>>>>>> 59f1fd1a
        Returns:
            dict: The result dict.
        """

        orig_img_h, orig_img_w = results['img'].shape[:2]
        gt_bboxes = results['gt_bboxes']

        thresholds = list(self.thresholds)
        random.shuffle(thresholds)

        for thresh in thresholds:

            found = False
            for i in range(self.num_attempts):
                crop_h, crop_w = self._get_crop_size((orig_img_h, orig_img_w))
                if self.aspect_ratio is None:
                    if crop_h / crop_w < 0.5 or crop_h / crop_w > 2.0:
                        continue

                # get image crop_box
                margin_h = max(orig_img_h - crop_h, 0)
                margin_w = max(orig_img_w - crop_w, 0)
                offset_h, offset_w = self._rand_offset((margin_h, margin_w))
                crop_y1, crop_y2 = offset_h, offset_h + crop_h
                crop_x1, crop_x2 = offset_w, offset_w + crop_w

                crop_box = [crop_x1, crop_y1, crop_x2, crop_y2]
                # Calculate the iou between gt_bboxes and crop_boxes
                iou = self._iou_matrix(gt_bboxes,
                                       np.array([crop_box], dtype=np.float32))
                # If the maximum value of the iou is less than thresh,
                # the current crop_box is considered invalid.
                if iou.max() < thresh:
                    continue

                # If cover_all_box == True and the minimum value of
                # the iou is less than thresh, the current crop_box
                # is considered invalid.
                if self.cover_all_box and iou.min() < thresh:
                    continue

                # Get which gt_bboxes to keep after cropping.
                valid_inds = self._get_valid_inds(
                    gt_bboxes, np.array(crop_box, dtype=np.float32))
                if valid_inds.size > 0:
                    found = True
                    break

            if found:
                results = self._crop_data(results, crop_box, valid_inds)
                return results
        crop_box = [0, 0, self.crop_size, self.crop_size]
        valid_inds = self._get_valid_inds(gt_bboxes,
                                          np.array(crop_box, dtype=np.float32))
        results = self._crop_data(results, crop_box, valid_inds)
        return results


@TRANSFORMS.register_module()
class YOLOv5CopyPaste(BaseTransform):
    """Copy-Paste used in YOLOv5 and YOLOv8.

    This transform randomly copy some objects in the image to the mirror
    position of the image.It is different from the `CopyPaste` in mmdet.

    Required Keys:

    - img (np.uint8)
    - gt_bboxes (BaseBoxes[torch.float32])
    - gt_bboxes_labels (np.int64) (optional)
    - gt_ignore_flags (bool) (optional)
    - gt_masks (PolygonMasks) (optional)

    Modified Keys:

    - img
    - gt_bboxes
    - gt_bboxes_labels (np.int64) (optional)
    - gt_ignore_flags (optional)
    - gt_masks (optional)

    Args:
        ioa_thresh (float): Ioa thresholds for deciding valid bbox.
        prob (float): Probability of choosing objects.
            Defaults to 0.5.
    """

    def __init__(self, ioa_thresh: float = 0.3, prob: float = 0.5):
        self.ioa_thresh = ioa_thresh
        self.prob = prob

    @autocast_box_type()
    def transform(self, results: dict) -> Union[dict, None]:
        """The YOLOv5 and YOLOv8 Copy-Paste transform function.

        Args:
            results (dict): The result dict.

        Returns:
            dict: The result dict.
        """
        if len(results.get('gt_masks', [])) == 0:
            return results
        gt_masks = results['gt_masks']
        assert isinstance(gt_masks, PolygonMasks), \
            'only support type of PolygonMasks,' \
            ' but get type: %s' % type(gt_masks)
        gt_bboxes = results['gt_bboxes']
        gt_bboxes_labels = results.get('gt_bboxes_labels', None)
        img = results['img']
        img_h, img_w = img.shape[:2]

        # calculate ioa
        gt_bboxes_flip = deepcopy(gt_bboxes)
        gt_bboxes_flip.flip_(img.shape)

        ioa = self.bbox_ioa(gt_bboxes_flip, gt_bboxes)
        indexes = torch.nonzero((ioa < self.ioa_thresh).all(1))[:, 0]
        n = len(indexes)
        valid_inds = random.choice(
            indexes, size=round(self.prob * n), replace=False)
        if len(valid_inds) == 0:
            return results

        if gt_bboxes_labels is not None:
            # prepare labels
            gt_bboxes_labels = np.concatenate(
                (gt_bboxes_labels, gt_bboxes_labels[valid_inds]), axis=0)

        # prepare bboxes
        copypaste_bboxes = gt_bboxes_flip[valid_inds]
        gt_bboxes = gt_bboxes.cat([gt_bboxes, copypaste_bboxes])

        # prepare images
        copypaste_gt_masks = gt_masks[valid_inds]
        copypaste_gt_masks_flip = copypaste_gt_masks.flip()
        # convert poly format to bitmap format
        # example: poly: [[array(0.0, 0.0, 10.0, 0.0, 10.0, 10.0, 0.0, 10.0]]
        #  -> bitmap: a mask with shape equal to (1, img_h, img_w)
        # # type1 low speed
        # copypaste_gt_masks_bitmap = copypaste_gt_masks.to_ndarray()
        # copypaste_mask = np.sum(copypaste_gt_masks_bitmap, axis=0) > 0

        # type2
        copypaste_mask = np.zeros((img_h, img_w), dtype=np.uint8)
        for poly in copypaste_gt_masks.masks:
            poly = [i.reshape((-1, 1, 2)).astype(np.int32) for i in poly]
            cv2.drawContours(copypaste_mask, poly, -1, (1, ), cv2.FILLED)

        copypaste_mask = copypaste_mask.astype(bool)

        # copy objects, and paste to the mirror position of the image
        copypaste_mask_flip = mmcv.imflip(
            copypaste_mask, direction='horizontal')
        copypaste_img = mmcv.imflip(img, direction='horizontal')
        img[copypaste_mask_flip] = copypaste_img[copypaste_mask_flip]

        # prepare masks
        gt_masks = copypaste_gt_masks.cat([gt_masks, copypaste_gt_masks_flip])

        if 'gt_ignore_flags' in results:
            # prepare gt_ignore_flags
            gt_ignore_flags = results['gt_ignore_flags']
            gt_ignore_flags = np.concatenate(
                [gt_ignore_flags, gt_ignore_flags[valid_inds]], axis=0)
            results['gt_ignore_flags'] = gt_ignore_flags

        results['img'] = img
        results['gt_bboxes'] = gt_bboxes
        if gt_bboxes_labels is not None:
            results['gt_bboxes_labels'] = gt_bboxes_labels
        results['gt_masks'] = gt_masks

        return results

    @staticmethod
    def bbox_ioa(gt_bboxes_flip: HorizontalBoxes,
                 gt_bboxes: HorizontalBoxes,
                 eps: float = 1e-7) -> np.ndarray:
        """Calculate ioa between gt_bboxes_flip and gt_bboxes.

        Args:
            gt_bboxes_flip (HorizontalBoxes): Flipped ground truth
                bounding boxes.
            gt_bboxes (HorizontalBoxes): Ground truth bounding boxes.
            eps (float): Default to 1e-10.
        Return:
            (Tensor): Ioa.
        """
        gt_bboxes_flip = gt_bboxes_flip.tensor
        gt_bboxes = gt_bboxes.tensor

        # Get the coordinates of bounding boxes
        b1_x1, b1_y1, b1_x2, b1_y2 = gt_bboxes_flip.T
        b2_x1, b2_y1, b2_x2, b2_y2 = gt_bboxes.T

        # Intersection area
        inter_area = (torch.minimum(b1_x2[:, None],
                                    b2_x2) - torch.maximum(b1_x1[:, None],
                                                           b2_x1)).clip(0) * \
                     (torch.minimum(b1_y2[:, None],
                                    b2_y2) - torch.maximum(b1_y1[:, None],
                                                           b2_y1)).clip(0)

        # box2 area
        box2_area = (b2_x2 - b2_x1) * (b2_y2 - b2_y1) + eps

        # Intersection over box2 area
        return inter_area / box2_area

    def __repr__(self) -> str:
        repr_str = self.__class__.__name__
        repr_str += f'(ioa_thresh={self.ioa_thresh},'
        repr_str += f'prob={self.prob})'
        return repr_str


@TRANSFORMS.register_module()
class CopyPasteIJCAI(BaseTransform):
    def __init__(self, cache_num=100):
        self.cache_num = cache_num
        self.cache_list = []

    def transform(self,
                  results: dict) -> dict:

        # print('runcopypaste')
        if 'dataset' in results:
            dataset = results['dataset']
            results.pop('dataset')
            flag = True
        else:
            dataset = None
            flag = False

        # 在未达到一定数量之前不进行增强
        if len(self.cache_list) < self.cache_num:
            res = copy.deepcopy(results)
            self.cache_list.append(res)
            results['dataset'] = dataset
            return results

        # 先随机删除一个
        rm_index = random.randint(0, len(self.cache_list) - 1)
        self.cache_list.pop(rm_index)
        # 再把当前的数据添加进队列
        self.cache_list.append(copy.deepcopy(results))

        # 随机选择一张图准备贴图
        index = random.randint(0, len(self.cache_list) - 1)
        mix_results = copy.deepcopy(self.cache_list[index])

        # gt
        img = results['img']
        gt_bboxes = results['gt_bboxes']
        gt_bboxes_labels = results.get('gt_bboxes_labels', None)
        gt_ignore_flags = results['gt_ignore_flags']

        # mix gt
        mix_img = mix_results['img']
        mix_gt_bboxes = mix_results['gt_bboxes']
        mix_gt_bboxes_labels = mix_results.get('gt_bboxes_labels', None)
        mix_gt_ignore_flags = mix_results['gt_ignore_flags']

        # 翻转一下图(水平、垂直）
        if random.random() < 0.5:
            mix_img = mix_img[:, ::-1]
            mix_gt_bboxes.flip_(mix_img.shape)

        if random.random() < 0.5:
            mix_img = mix_img[::-1]
            mix_gt_bboxes.flip_(mix_img.shape, direction='vertical')

        # 表示先选择2个box，来与其他box看有没有相交
        # 这里计算出哪些box要copy
        copy_num = min(2, len(mix_gt_bboxes))
        indexes = random.choice(np.arange(len(mix_gt_bboxes)), copy_num)
        valid_ind = np.zeros((len(mix_gt_bboxes),), dtype=bool)
        valid_ind[indexes] = True

        if len(valid_ind) > 1:
            temp = 0
            while True:
                temp+=1
                # print(temp)
                # print('000')
                count = (valid_ind > 0).sum()
                # print('111')
                iou = mix_gt_bboxes.overlaps(mix_gt_bboxes[valid_ind], mix_gt_bboxes).sum(0)
                # print('222')
                # print(valid_ind, iou)
                # print(valid_ind.shape, iou.shape)
                # iou = self._iou_matrix(mix_gt_bboxes[valid_ind], mix_gt_bboxes).sum(0)
                # iou大于0的也要设置为valid
                valid_ind[iou > 0] = True
                # print(333)
                if count == (valid_ind > 0).sum():
                    # print(444)
                    break

        valid_ind = valid_ind.nonzero()[0]

        # 进行图像copy
        mask = np.zeros_like(mix_img)
        mix_gt_bboxes = mix_gt_bboxes[valid_ind]
        mix_gt_bboxes_labels = mix_gt_bboxes_labels[valid_ind]
        bbox = mix_gt_bboxes.tensor
        for i in range(len(bbox)):
            x1, y1, x2, y2 = bbox[i]
            x1, y1, x2, y2 = int(x1), int(y1), int(x2), int(y2)
            mask[y1:y2, x1:x2] = 1

        ratio = np.random.beta(32., 32.)
        img, mix_img = img.astype(float), mix_img.astype(float)
        img[mask>0] = (img[mask>0]*ratio + mix_img[mask>0]*(1-ratio)).astype(np.uint8)

        # 合并结果
        results['img'] = img
        # print('!!!', mix_gt_bboxes, type(mix_gt_bboxes))
        # print('@@@', gt_bboxes, type(gt_bboxes))
        gt_bboxes_new = gt_bboxes.cat([gt_bboxes, mix_gt_bboxes])
        results['gt_bboxes'] = gt_bboxes_new
        gt_bboxes_labels_new = np.concatenate((gt_bboxes_labels, mix_gt_bboxes_labels), axis=0)
        results['gt_bboxes_labels'] = gt_bboxes_labels_new
        gt_ignore_flags = np.concatenate(
            [gt_ignore_flags, mix_gt_ignore_flags[valid_ind]], axis=0)
        results['gt_ignore_flags'] = gt_ignore_flags

        assert len(gt_bboxes_new) == len(gt_bboxes_labels_new) == len(gt_ignore_flags)

        # import cv2
        # for label,label1 in zip(gt_bboxes, gt_bboxes_labels):
        #     x_min = int(label.tensor.numpy()[0][0])
        #     y_min = int(label.tensor.numpy()[0][1])
        #     x_max = int(label.tensor.numpy()[0][2])
        #     y_max = int(label.tensor.numpy()[0][3])
        #     name = int(label1)
        #     classesname = ['battery', 'pressure', 'umbrella', 'OCbottle', 'glassbottle', 'lighter',
        #                    'electronicequipment', 'knife', 'metalbottle']
        #     cv2.rectangle(img, (x_min, y_min), (x_max, y_max), (0, 0, 0), 2)
        #     cv2.putText(img, str(classesname[name]), (x_min, y_min), cv2.FONT_HERSHEY_SIMPLEX , 1, (0, 0, 0),2)
        #
        # for label,label1 in zip(mix_gt_bboxes, mix_gt_bboxes_labels):
        #     x_min = int(label.tensor.numpy()[0][0])
        #     y_min = int(label.tensor.numpy()[0][1])
        #     x_max = int(label.tensor.numpy()[0][2])
        #     y_max = int(label.tensor.numpy()[0][3])
        #     name = int(label1)
        #     classesname = ['battery', 'pressure', 'umbrella', 'OCbottle', 'glassbottle', 'lighter',
        #                    'electronicequipment', 'knife', 'metalbottle']
        #     cv2.rectangle(img, (x_min, y_min), (x_max, y_max), (0, 0, 0), 2)
        #     cv2.putText(img, str(classesname[name]), (x_min, y_min), cv2.FONT_HERSHEY_SIMPLEX , 1, (0, 0, 200),2)

        # cv2.namedWindow("Demo", cv2.WINDOW_NORMAL)
        # cv2.resizeWindow("Demo", 1280, 1280)
        # cv2.imshow("Demo", img)
        # cv2.waitKey(0)  # 等待用户按键触发
        # cv2.imwrite("1.png", img)
        # raise NotImplementedError
        if flag:
            results['dataset'] = dataset
        return results


    def _iou_matrix(self,
                    gt_bbox: HorizontalBoxes,
                    crop_bbox: HorizontalBoxes,
                    eps: float = 1e-10) -> np.ndarray:
        """Calculate iou between gt and image crop box.

        Args:
            gt_bbox (HorizontalBoxes): Ground truth bounding boxes.
            crop_bbox (np.ndarray): Image crop coordinates in
                [x1, y1, x2, y2] format.
            eps (float): Default to 1e-10.
        Return:
            (np.ndarray): IoU.
        """
        gt_bbox = gt_bbox.tensor.numpy()
        crop_bbox = crop_bbox.tensor.numpy()
        lefttop = np.maximum(gt_bbox[:, np.newaxis, :2], crop_bbox[:, :2])
        rightbottom = np.minimum(gt_bbox[:, np.newaxis, 2:], crop_bbox[:, 2:])

        overlap = np.prod(
            rightbottom - lefttop,
            axis=2) * (lefttop < rightbottom).all(axis=2)
        area_gt_bbox = np.prod(gt_bbox[:, 2:] - crop_bbox[:, :2], axis=1)
        area_crop_bbox = np.prod(gt_bbox[:, 2:] - crop_bbox[:, :2], axis=1)
        area_o = (area_gt_bbox[:, np.newaxis] + area_crop_bbox - overlap)
        return overlap / (area_o + eps)


@TRANSFORMS.register_module()
class RemoveDataElement(BaseTransform):
    """Remove unnecessary data element in results.

    Args:
        keys (Union[str, Sequence[str]]): Keys need to be removed.
    """

    def __init__(self, keys: Union[str, Sequence[str]]):
        self.keys = [keys] if isinstance(keys, str) else keys

    def transform(self, results: dict) -> dict:
        for key in self.keys:
            results.pop(key, None)
        return results

    def __repr__(self) -> str:
        repr_str = self.__class__.__name__
        repr_str += f'(keys={self.keys})'
        return repr_str


@TRANSFORMS.register_module()
class RegularizeRotatedBox(BaseTransform):
    """Regularize rotated boxes.

    Due to the angle periodicity, one rotated box can be represented in
    many different (x, y, w, h, t). To make each rotated box unique,
    ``regularize_boxes`` will take the remainder of the angle divided by
    180 degrees.

    For convenience, three angle_version can be used here:

    - 'oc': OpenCV Definition. Has the same box representation as
        ``cv2.minAreaRect`` the angle ranges in [-90, 0).
    - 'le90': Long Edge Definition (90). the angle ranges in [-90, 90).
        The width is always longer than the height.
    - 'le135': Long Edge Definition (135). the angle ranges in [-45, 135).
        The width is always longer than the height.

    Required Keys:

    - gt_bboxes (RotatedBoxes[torch.float32])

    Modified Keys:

    - gt_bboxes

    Args:
        angle_version (str): Angle version. Can only be 'oc',
            'le90', or 'le135'. Defaults to 'le90.
    """

    def __init__(self, angle_version='le90') -> None:
        self.angle_version = angle_version
        try:
            from mmrotate.structures.bbox import RotatedBoxes
            self.box_type = RotatedBoxes
        except ImportError:
            raise ImportError(
                'Please run "mim install -r requirements/mmrotate.txt" '
                'to install mmrotate first for rotated detection.')

    def transform(self, results: dict) -> dict:
        assert isinstance(results['gt_bboxes'], self.box_type)
        results['gt_bboxes'] = self.box_type(
            results['gt_bboxes'].regularize_boxes(self.angle_version))
        return results


@TRANSFORMS.register_module()
class Polygon2Mask(BaseTransform):
    """Polygons to bitmaps in YOLOv5.

    Args:
        downsample_ratio (int): Downsample ratio of mask.
        mask_overlap (bool): Whether to use maskoverlap in mask process.
            When set to True, the implementation here is the same as the
            official, with higher training speed. If set to True, all gt masks
            will compress into one overlap mask, the value of mask indicates
            the index of gt masks. If set to False, one mask is a binary mask.
            Default to True.
        coco_style (bool): Whether to use coco_style to convert the polygons to
            bitmaps. Note that this option is only used to test if there is an
            improvement in training speed and we recommend setting it to False.
    """

    def __init__(self,
                 downsample_ratio: int = 4,
                 mask_overlap: bool = True,
                 coco_style: bool = False):
        self.downsample_ratio = downsample_ratio
        self.mask_overlap = mask_overlap
        self.coco_style = coco_style

    def polygon2mask(self,
                     img_shape: Tuple[int, int],
                     polygons: np.ndarray,
                     color: int = 1) -> np.ndarray:
        """
        Args:
            img_shape (tuple): The image size.
            polygons (np.ndarray): [N, M], N is the number of polygons,
                M is the number of points(Be divided by 2).
            color (int): color in fillPoly.
        Return:
            np.ndarray: the overlap mask.
        """
        nh, nw = (img_shape[0] // self.downsample_ratio,
                  img_shape[1] // self.downsample_ratio)
        if self.coco_style:
            # This practice can lead to the loss of small objects
            # polygons = polygons.resize((nh, nw)).masks
            # polygons = np.asarray(polygons).reshape(-1)
            # mask = polygon_to_bitmap([polygons], nh, nw)

            polygons = np.asarray(polygons).reshape(-1)
            mask = polygon_to_bitmap([polygons], img_shape[0],
                                     img_shape[1]).astype(np.uint8)
            mask = mmcv.imresize(mask, (nw, nh))
        else:
            mask = np.zeros(img_shape, dtype=np.uint8)
            polygons = np.asarray(polygons)
            polygons = polygons.astype(np.int32)
            shape = polygons.shape
            polygons = polygons.reshape(shape[0], -1, 2)
            cv2.fillPoly(mask, polygons, color=color)
            # NOTE: fillPoly firstly then resize is trying the keep the same
            #  way of loss calculation when mask-ratio=1.
            mask = mmcv.imresize(mask, (nw, nh))
        return mask

    def polygons2masks(self,
                       img_shape: Tuple[int, int],
                       polygons: PolygonMasks,
                       color: int = 1) -> np.ndarray:
        """Return a list of bitmap masks.

        Args:
            img_shape (tuple): The image size.
            polygons (PolygonMasks): The mask annotations.
            color (int): color in fillPoly.
        Return:
            List[np.ndarray]: the list of masks in bitmaps.
        """
        if self.coco_style:
            nh, nw = (img_shape[0] // self.downsample_ratio,
                      img_shape[1] // self.downsample_ratio)
            masks = polygons.resize((nh, nw)).to_ndarray()
            return masks
        else:
            masks = []
            for si in range(len(polygons)):
                mask = self.polygon2mask(img_shape, polygons[si], color)
                masks.append(mask)
            return np.array(masks)

    def polygons2masks_overlap(
            self, img_shape: Tuple[int, int],
            polygons: PolygonMasks) -> Tuple[np.ndarray, np.ndarray]:
        """Return a overlap mask and the sorted idx of area.

        Args:
            img_shape (tuple): The image size.
            polygons (PolygonMasks): The mask annotations.
            color (int): color in fillPoly.
        Return:
            Tuple[np.ndarray, np.ndarray]:
                the overlap mask and the sorted idx of area.
        """
        masks = np.zeros((img_shape[0] // self.downsample_ratio,
                          img_shape[1] // self.downsample_ratio),
                         dtype=np.int32 if len(polygons) > 255 else np.uint8)
        areas = []
        ms = []
        for si in range(len(polygons)):
            mask = self.polygon2mask(img_shape, polygons[si], color=1)
            ms.append(mask)
            areas.append(mask.sum())
        areas = np.asarray(areas)
        index = np.argsort(-areas)
        ms = np.array(ms)[index]
        for i in range(len(polygons)):
            mask = ms[i] * (i + 1)
            masks = masks + mask
            masks = np.clip(masks, a_min=0, a_max=i + 1)
        return masks, index

    def transform(self, results: dict) -> dict:
        gt_masks = results['gt_masks']
        assert isinstance(gt_masks, PolygonMasks)

        if self.mask_overlap:
            masks, sorted_idx = self.polygons2masks_overlap(
                (gt_masks.height, gt_masks.width), gt_masks)
            results['gt_bboxes'] = results['gt_bboxes'][sorted_idx]
            results['gt_bboxes_labels'] = results['gt_bboxes_labels'][
                sorted_idx]

            # In this case we put gt_masks in gt_panoptic_seg
            results.pop('gt_masks')
            results['gt_panoptic_seg'] = torch.from_numpy(masks[None])
        else:
            masks = self.polygons2masks((gt_masks.height, gt_masks.width),
                                        gt_masks,
                                        color=1)
            masks = torch.from_numpy(masks)
            # Consistent logic with mmdet
            results['gt_masks'] = masks
        return results


@TRANSFORMS.register_module()
class FilterAnnotations(FilterDetAnnotations):
    """Filter invalid annotations.

    In addition to the conditions checked by ``FilterDetAnnotations``, this
    filter adds a new condition requiring instances to have at least one
    visible keypoints.
    """

    def __init__(self, by_keypoints: bool = False, **kwargs) -> None:
        # TODO: add more filter options
        super().__init__(**kwargs)
        self.by_keypoints = by_keypoints

    @autocast_box_type()
    def transform(self, results: dict) -> Union[dict, None]:
        """Transform function to filter annotations.

        Args:
            results (dict): Result dict.
        Returns:
            dict: Updated result dict.
        """
        assert 'gt_bboxes' in results
        gt_bboxes = results['gt_bboxes']
        if gt_bboxes.shape[0] == 0:
            return results

        tests = []
        if self.by_box:
            tests.append(
                ((gt_bboxes.widths > self.min_gt_bbox_wh[0]) &
                 (gt_bboxes.heights > self.min_gt_bbox_wh[1])).numpy())

        if self.by_mask:
            assert 'gt_masks' in results
            gt_masks = results['gt_masks']
            tests.append(gt_masks.areas >= self.min_gt_mask_area)

        if self.by_keypoints:
            assert 'gt_keypoints' in results
            num_keypoints = results['gt_keypoints'].num_keypoints
            tests.append((num_keypoints > 0).numpy())

        keep = tests[0]
        for t in tests[1:]:
            keep = keep & t

        if not keep.any():
            if self.keep_empty:
                return None

        keys = ('gt_bboxes', 'gt_bboxes_labels', 'gt_masks', 'gt_ignore_flags',
                'gt_keypoints')
        for key in keys:
            if key in results:
                results[key] = results[key][keep]

        return results


# TODO: Check if it can be merged with mmdet.YOLOXHSVRandomAug
@TRANSFORMS.register_module()
class RandomAffine(MMDET_RandomAffine):

    def __init__(self, **kwargs) -> None:
        super().__init__(**kwargs)

    @autocast_box_type()
    def transform(self, results: dict) -> dict:
        img = results['img']
        height = img.shape[0] + self.border[1] * 2
        width = img.shape[1] + self.border[0] * 2

        warp_matrix = self._get_random_homography_matrix(height, width)

        img = cv2.warpPerspective(
            img,
            warp_matrix,
            dsize=(width, height),
            borderValue=self.border_val)
        results['img'] = img
        results['img_shape'] = img.shape

        bboxes = results['gt_bboxes']
        num_bboxes = len(bboxes)
        if num_bboxes:
            bboxes.project_(warp_matrix)
            if self.bbox_clip_border:
                bboxes.clip_([height, width])
            # remove outside bbox
            valid_index = bboxes.is_inside([height, width]).numpy()
            results['gt_bboxes'] = bboxes[valid_index]
            results['gt_bboxes_labels'] = results['gt_bboxes_labels'][
                valid_index]
            results['gt_ignore_flags'] = results['gt_ignore_flags'][
                valid_index]

            if 'gt_masks' in results:
                raise NotImplementedError('RandomAffine only supports bbox.')

            if 'gt_keypoints' in results:
                keypoints = results['gt_keypoints']
                keypoints.project_(warp_matrix)
                if self.bbox_clip_border:
                    keypoints.clip_([height, width])
                results['gt_keypoints'] = keypoints[valid_index]

        return results

    def __repr__(self) -> str:
        repr_str = self.__class__.__name__
        repr_str += f'(hue_delta={self.hue_delta}, '
        repr_str += f'saturation_delta={self.saturation_delta}, '
        repr_str += f'value_delta={self.value_delta})'
        return repr_str


# TODO: Check if it can be merged with mmdet.YOLOXHSVRandomAug
@TRANSFORMS.register_module()
class RandomFlip(MMDET_RandomFlip):

    @autocast_box_type()
    def _flip(self, results: dict) -> None:
        """Flip images, bounding boxes, and semantic segmentation map."""
        # flip image
        results['img'] = mmcv.imflip(
            results['img'], direction=results['flip_direction'])

        img_shape = results['img'].shape[:2]

        # flip bboxes
        if results.get('gt_bboxes', None) is not None:
            results['gt_bboxes'].flip_(img_shape, results['flip_direction'])

        # flip keypoints
        if results.get('gt_keypoints', None) is not None:
            results['gt_keypoints'].flip_(img_shape, results['flip_direction'])

        # flip masks
        if results.get('gt_masks', None) is not None:
            results['gt_masks'] = results['gt_masks'].flip(
                results['flip_direction'])

        # flip segs
        if results.get('gt_seg_map', None) is not None:
            results['gt_seg_map'] = mmcv.imflip(
                results['gt_seg_map'], direction=results['flip_direction'])

        # record homography matrix for flip
        self._record_homography_matrix(results)


@TRANSFORMS.register_module()
class Resize(MMDET_Resize):

    def _resize_keypoints(self, results: dict) -> None:
        """Resize bounding boxes with ``results['scale_factor']``."""
        if results.get('gt_keypoints', None) is not None:
            results['gt_keypoints'].rescale_(results['scale_factor'])
            if self.clip_object_border:
                results['gt_keypoints'].clip_(results['img_shape'])

    @autocast_box_type()
    def transform(self, results: dict) -> dict:
        """Transform function to resize images, bounding boxes and semantic
        segmentation map.

        Args:
            results (dict): Result dict from loading pipeline.
        Returns:
            dict: Resized results, 'img', 'gt_bboxes', 'gt_seg_map',
            'scale', 'scale_factor', 'height', 'width', and 'keep_ratio' keys
            are updated in result dict.
        """
        if self.scale:
            results['scale'] = self.scale
        else:
            img_shape = results['img'].shape[:2]
            results['scale'] = _scale_size(img_shape[::-1], self.scale_factor)
        self._resize_img(results)
        self._resize_bboxes(results)
        self._resize_keypoints(results)
        self._resize_masks(results)
        self._resize_seg(results)
        self._record_homography_matrix(results)
        return results


@TRANSFORMS.register_module()
class CopyPasteIJCAI(BaseTransform):

    def __init__(self, cache_num=100):
        self.cache_num = cache_num
        self.cache_list = []

    def transform(self, results: dict) -> dict:

        # print('runcopypaste')
        if 'dataset' in results:
            dataset = results['dataset']
            results.pop('dataset')
            flag = True
        else:
            dataset = None
            flag = False

        # 在未达到一定数量之前不进行增强
        if len(self.cache_list) < self.cache_num:
            res = copy.deepcopy(results)
            self.cache_list.append(res)
            results['dataset'] = dataset
            return results

        # 先随机删除一个
        rm_index = random.randint(0, len(self.cache_list) - 1)
        self.cache_list.pop(rm_index)
        # 再把当前的数据添加进队列
        self.cache_list.append(copy.deepcopy(results))

        # 随机选择一张图准备贴图
        index = random.randint(0, len(self.cache_list) - 1)
        mix_results = copy.deepcopy(self.cache_list[index])

        # gt
        img = results['img']
        gt_bboxes = results['gt_bboxes']
        gt_bboxes_labels = results.get('gt_bboxes_labels', None)
        gt_ignore_flags = results['gt_ignore_flags']

        # mix gt
        mix_img = mix_results['img']
        mix_gt_bboxes = mix_results['gt_bboxes']
        mix_gt_bboxes_labels = mix_results.get('gt_bboxes_labels', None)
        mix_gt_ignore_flags = mix_results['gt_ignore_flags']

        # 翻转一下图(水平、垂直）
        if random.random() < 0.5:
            mix_img = mix_img[:, ::-1]
            mix_gt_bboxes.flip_(mix_img.shape)

        if random.random() < 0.5:
            mix_img = mix_img[::-1]
            mix_gt_bboxes.flip_(mix_img.shape, direction='vertical')

        # 表示先选择2个box，来与其他box看有没有相交
        # 这里计算出哪些box要copy
        copy_num = min(2, len(mix_gt_bboxes))
        indexes = random.choice(np.arange(len(mix_gt_bboxes)), copy_num)
        valid_ind = np.zeros((len(mix_gt_bboxes), ), dtype=bool)
        valid_ind[indexes] = True

        if len(valid_ind) > 1:
            temp = 0
            while True:
                temp += 1
                # print(temp)
                # print('000')
                count = (valid_ind > 0).sum()
                # print('111')
                iou = mix_gt_bboxes.overlaps(mix_gt_bboxes[valid_ind],
                                             mix_gt_bboxes).sum(0)
                # print('222')
                # print(valid_ind, iou)
                # print(valid_ind.shape, iou.shape)
                # iou = self._iou_matrix(mix_gt_bboxes[valid_ind], mix_gt_bboxes).sum(0)
                # iou大于0的也要设置为valid
                valid_ind[iou > 0] = True
                # print(333)
                if count == (valid_ind > 0).sum():
                    # print(444)
                    break

        valid_ind = valid_ind.nonzero()[0]

        # 进行图像copy
        mask = np.zeros_like(mix_img)
        mix_gt_bboxes = mix_gt_bboxes[valid_ind]
        mix_gt_bboxes_labels = mix_gt_bboxes_labels[valid_ind]
        bbox = mix_gt_bboxes.tensor
        for i in range(len(bbox)):
            x1, y1, x2, y2 = bbox[i]
            x1, y1, x2, y2 = int(x1), int(y1), int(x2), int(y2)
            mask[y1:y2, x1:x2] = 1

        ratio = np.random.beta(32., 32.)
        img, mix_img = img.astype(float), mix_img.astype(float)
        img[mask > 0] = (img[mask > 0] * ratio + mix_img[mask > 0] *
                         (1 - ratio)).astype(np.uint8)

        # 合并结果
        results['img'] = img
        # print('!!!', mix_gt_bboxes, type(mix_gt_bboxes))
        # print('@@@', gt_bboxes, type(gt_bboxes))
        gt_bboxes_new = gt_bboxes.cat([gt_bboxes, mix_gt_bboxes])
        results['gt_bboxes'] = gt_bboxes_new
        gt_bboxes_labels_new = np.concatenate(
            (gt_bboxes_labels, mix_gt_bboxes_labels), axis=0)
        results['gt_bboxes_labels'] = gt_bboxes_labels_new
        gt_ignore_flags = np.concatenate(
            [gt_ignore_flags, mix_gt_ignore_flags[valid_ind]], axis=0)
        results['gt_ignore_flags'] = gt_ignore_flags

        assert len(gt_bboxes_new) == len(gt_bboxes_labels_new) == len(
            gt_ignore_flags)

        # import cv2
        # for label,label1 in zip(gt_bboxes, gt_bboxes_labels):
        #     x_min = int(label.tensor.numpy()[0][0])
        #     y_min = int(label.tensor.numpy()[0][1])
        #     x_max = int(label.tensor.numpy()[0][2])
        #     y_max = int(label.tensor.numpy()[0][3])
        #     name = int(label1)
        #     classesname = ['battery', 'pressure', 'umbrella', 'OCbottle', 'glassbottle', 'lighter',
        #                    'electronicequipment', 'knife', 'metalbottle']
        #     cv2.rectangle(img, (x_min, y_min), (x_max, y_max), (0, 0, 0), 2)
        #     cv2.putText(img, str(classesname[name]), (x_min, y_min), cv2.FONT_HERSHEY_SIMPLEX , 1, (0, 0, 0),2)
        #
        # for label,label1 in zip(mix_gt_bboxes, mix_gt_bboxes_labels):
        #     x_min = int(label.tensor.numpy()[0][0])
        #     y_min = int(label.tensor.numpy()[0][1])
        #     x_max = int(label.tensor.numpy()[0][2])
        #     y_max = int(label.tensor.numpy()[0][3])
        #     name = int(label1)
        #     classesname = ['battery', 'pressure', 'umbrella', 'OCbottle', 'glassbottle', 'lighter',
        #                    'electronicequipment', 'knife', 'metalbottle']
        #     cv2.rectangle(img, (x_min, y_min), (x_max, y_max), (0, 0, 0), 2)
        #     cv2.putText(img, str(classesname[name]), (x_min, y_min), cv2.FONT_HERSHEY_SIMPLEX , 1, (0, 0, 200),2)

        # cv2.namedWindow("Demo", cv2.WINDOW_NORMAL)
        # cv2.resizeWindow("Demo", 1280, 1280)
        # cv2.imshow("Demo", img)
        # cv2.waitKey(0)  # 等待用户按键触发
        # cv2.imwrite("1.png", img)
        # raise NotImplementedError
        if flag:
            results['dataset'] = dataset
        return results

    def _iou_matrix(self,
                    gt_bbox: HorizontalBoxes,
                    crop_bbox: HorizontalBoxes,
                    eps: float = 1e-10) -> np.ndarray:
        """Calculate iou between gt and image crop box.

        Args:
            gt_bbox (HorizontalBoxes): Ground truth bounding boxes.
            crop_bbox (np.ndarray): Image crop coordinates in
                [x1, y1, x2, y2] format.
            eps (float): Default to 1e-10.
        Return:
            (np.ndarray): IoU.
        """
        gt_bbox = gt_bbox.tensor.numpy()
        crop_bbox = crop_bbox.tensor.numpy()
        lefttop = np.maximum(gt_bbox[:, np.newaxis, :2], crop_bbox[:, :2])
        rightbottom = np.minimum(gt_bbox[:, np.newaxis, 2:], crop_bbox[:, 2:])

        overlap = np.prod(
            rightbottom - lefttop,
            axis=2) * (lefttop < rightbottom).all(axis=2)
        area_gt_bbox = np.prod(gt_bbox[:, 2:] - crop_bbox[:, :2], axis=1)
        area_crop_bbox = np.prod(gt_bbox[:, 2:] - crop_bbox[:, :2], axis=1)
        area_o = (area_gt_bbox[:, np.newaxis] + area_crop_bbox - overlap)
        return overlap / (area_o + eps)


@TRANSFORMS.register_module()
class CopyCropIJCAI(BaseTransform):

    def __init__(self,
                 rare_ids: Union[int, Tuple, List],
                 diversity: int = 10,
                 max_num_cache: int = 30) -> None:
        assert max_num_cache >= 3 * diversity
        if isinstance(rare_ids, int):
            rare_ids = [rare_ids]
        self.rare_ids = rare_ids
        self.diversity = diversity
        self.max_num_cache = max_num_cache
        self.cache_images_labels = []
        # self.cnt = 0

    def transform(self, results: dict) -> dict:
        num_gt = results['gt_bboxes_labels'].size
        width = results['width']
        height = results['height']
        mask = np.zeros((height, width), dtype=bool)
        for bbox, label in zip(results['gt_bboxes'],
                               results['gt_bboxes_labels']):
            bbox = bbox.tensor[0].round()
            bbox[0::2].clamp_(0, width - 1)
            bbox[1::2].clamp_(0, height - 1)
            x1, y1, x2, y2 = bbox.int().tolist()
            mask[y1:y2, x1:x2] = True
            if label in self.rare_ids:
                data = (results['img'][y1:y2, x1:x2], label)
                self.cache_images_labels.append(data)
        if len(self.cache_images_labels
               ) < self.diversity or num_gt >= self.diversity:
            return results

        _add_bboxes = []
        _add_labels = []
        _copy_num = random.randint(0, self.diversity - num_gt)

        random.shuffle(self.cache_images_labels)
        # image_show = results['img'].copy()
        # Flag = False
        while _copy_num > 0:
            # Flag = True
            if not len(self.cache_images_labels):
                break
            crop_image, label = self.cache_images_labels.pop()
            h, w = crop_image.shape[:2]
            crop_mask = np.ones((h, w), dtype=bool)
            dh, dw = height - h, width - w
            if dh < 1 or dw < 1:
                continue
            left = random.randint(0, dw)
            top = random.randint(0, dh)
            _mask = mask[top:top + h, left:left + w]
            final_mask = ~_mask & crop_mask
            ratio = final_mask.sum() / (crop_mask.sum() + 1e-7)
            ratio = np.clip(ratio, a_min=0.3, a_max=0.7)
            cv2.addWeighted(crop_image, 1 - ratio,
                            results['img'][top:top + h, left:left + w], ratio,
                            0, results['img'][top:top + h, left:left + w])
            # cv2.addWeighted(image_show[top:top + h, left:left + w],
            #                 1 - ratio, crop_image, ratio, 0,
            #                 image_show[top:top + h, left:left + w])
            # cv2.rectangle(image_show, (left, top), (left + w, top + h), (0, 255, 0), 2)
            mask[top:top + h, left:left + w] = True
            _add_bboxes.append([left, top, left + w, top + h])
            _add_labels.append(label)
            _copy_num -= 1

            results['gt_bboxes'].tensor = torch.cat(
                [results['gt_bboxes'].tensor,
                 torch.tensor(_add_bboxes)], 0)
            results['gt_bboxes_labels'] = np.concatenate(
                [results['gt_bboxes_labels'],
                 np.array(_add_labels)])
            results['gt_ignore_flags'] = np.concatenate([
                results['gt_ignore_flags'],
                np.zeros(len(_add_labels), dtype=bool)
            ])
        # if Flag:
        #     cv2.imwrite(f'save/{self.cnt:08d}.jpg', image_show)
        #     self.cnt += 1
        # cv2.waitKey(0)
        if len(self.cache_images_labels) > self.max_num_cache:
            self.cache_images_labels = self.cache_images_labels[:self.
                                                                max_num_cache]
        return results<|MERGE_RESOLUTION|>--- conflicted
+++ resolved
@@ -1562,10 +1562,6 @@
 
         Args:
             results (dict): The result dict.
-<<<<<<< HEAD
-
-=======
->>>>>>> 59f1fd1a
         Returns:
             dict: The result dict.
         """
@@ -1781,181 +1777,6 @@
         repr_str += f'(ioa_thresh={self.ioa_thresh},'
         repr_str += f'prob={self.prob})'
         return repr_str
-
-
-@TRANSFORMS.register_module()
-class CopyPasteIJCAI(BaseTransform):
-    def __init__(self, cache_num=100):
-        self.cache_num = cache_num
-        self.cache_list = []
-
-    def transform(self,
-                  results: dict) -> dict:
-
-        # print('runcopypaste')
-        if 'dataset' in results:
-            dataset = results['dataset']
-            results.pop('dataset')
-            flag = True
-        else:
-            dataset = None
-            flag = False
-
-        # 在未达到一定数量之前不进行增强
-        if len(self.cache_list) < self.cache_num:
-            res = copy.deepcopy(results)
-            self.cache_list.append(res)
-            results['dataset'] = dataset
-            return results
-
-        # 先随机删除一个
-        rm_index = random.randint(0, len(self.cache_list) - 1)
-        self.cache_list.pop(rm_index)
-        # 再把当前的数据添加进队列
-        self.cache_list.append(copy.deepcopy(results))
-
-        # 随机选择一张图准备贴图
-        index = random.randint(0, len(self.cache_list) - 1)
-        mix_results = copy.deepcopy(self.cache_list[index])
-
-        # gt
-        img = results['img']
-        gt_bboxes = results['gt_bboxes']
-        gt_bboxes_labels = results.get('gt_bboxes_labels', None)
-        gt_ignore_flags = results['gt_ignore_flags']
-
-        # mix gt
-        mix_img = mix_results['img']
-        mix_gt_bboxes = mix_results['gt_bboxes']
-        mix_gt_bboxes_labels = mix_results.get('gt_bboxes_labels', None)
-        mix_gt_ignore_flags = mix_results['gt_ignore_flags']
-
-        # 翻转一下图(水平、垂直）
-        if random.random() < 0.5:
-            mix_img = mix_img[:, ::-1]
-            mix_gt_bboxes.flip_(mix_img.shape)
-
-        if random.random() < 0.5:
-            mix_img = mix_img[::-1]
-            mix_gt_bboxes.flip_(mix_img.shape, direction='vertical')
-
-        # 表示先选择2个box，来与其他box看有没有相交
-        # 这里计算出哪些box要copy
-        copy_num = min(2, len(mix_gt_bboxes))
-        indexes = random.choice(np.arange(len(mix_gt_bboxes)), copy_num)
-        valid_ind = np.zeros((len(mix_gt_bboxes),), dtype=bool)
-        valid_ind[indexes] = True
-
-        if len(valid_ind) > 1:
-            temp = 0
-            while True:
-                temp+=1
-                # print(temp)
-                # print('000')
-                count = (valid_ind > 0).sum()
-                # print('111')
-                iou = mix_gt_bboxes.overlaps(mix_gt_bboxes[valid_ind], mix_gt_bboxes).sum(0)
-                # print('222')
-                # print(valid_ind, iou)
-                # print(valid_ind.shape, iou.shape)
-                # iou = self._iou_matrix(mix_gt_bboxes[valid_ind], mix_gt_bboxes).sum(0)
-                # iou大于0的也要设置为valid
-                valid_ind[iou > 0] = True
-                # print(333)
-                if count == (valid_ind > 0).sum():
-                    # print(444)
-                    break
-
-        valid_ind = valid_ind.nonzero()[0]
-
-        # 进行图像copy
-        mask = np.zeros_like(mix_img)
-        mix_gt_bboxes = mix_gt_bboxes[valid_ind]
-        mix_gt_bboxes_labels = mix_gt_bboxes_labels[valid_ind]
-        bbox = mix_gt_bboxes.tensor
-        for i in range(len(bbox)):
-            x1, y1, x2, y2 = bbox[i]
-            x1, y1, x2, y2 = int(x1), int(y1), int(x2), int(y2)
-            mask[y1:y2, x1:x2] = 1
-
-        ratio = np.random.beta(32., 32.)
-        img, mix_img = img.astype(float), mix_img.astype(float)
-        img[mask>0] = (img[mask>0]*ratio + mix_img[mask>0]*(1-ratio)).astype(np.uint8)
-
-        # 合并结果
-        results['img'] = img
-        # print('!!!', mix_gt_bboxes, type(mix_gt_bboxes))
-        # print('@@@', gt_bboxes, type(gt_bboxes))
-        gt_bboxes_new = gt_bboxes.cat([gt_bboxes, mix_gt_bboxes])
-        results['gt_bboxes'] = gt_bboxes_new
-        gt_bboxes_labels_new = np.concatenate((gt_bboxes_labels, mix_gt_bboxes_labels), axis=0)
-        results['gt_bboxes_labels'] = gt_bboxes_labels_new
-        gt_ignore_flags = np.concatenate(
-            [gt_ignore_flags, mix_gt_ignore_flags[valid_ind]], axis=0)
-        results['gt_ignore_flags'] = gt_ignore_flags
-
-        assert len(gt_bboxes_new) == len(gt_bboxes_labels_new) == len(gt_ignore_flags)
-
-        # import cv2
-        # for label,label1 in zip(gt_bboxes, gt_bboxes_labels):
-        #     x_min = int(label.tensor.numpy()[0][0])
-        #     y_min = int(label.tensor.numpy()[0][1])
-        #     x_max = int(label.tensor.numpy()[0][2])
-        #     y_max = int(label.tensor.numpy()[0][3])
-        #     name = int(label1)
-        #     classesname = ['battery', 'pressure', 'umbrella', 'OCbottle', 'glassbottle', 'lighter',
-        #                    'electronicequipment', 'knife', 'metalbottle']
-        #     cv2.rectangle(img, (x_min, y_min), (x_max, y_max), (0, 0, 0), 2)
-        #     cv2.putText(img, str(classesname[name]), (x_min, y_min), cv2.FONT_HERSHEY_SIMPLEX , 1, (0, 0, 0),2)
-        #
-        # for label,label1 in zip(mix_gt_bboxes, mix_gt_bboxes_labels):
-        #     x_min = int(label.tensor.numpy()[0][0])
-        #     y_min = int(label.tensor.numpy()[0][1])
-        #     x_max = int(label.tensor.numpy()[0][2])
-        #     y_max = int(label.tensor.numpy()[0][3])
-        #     name = int(label1)
-        #     classesname = ['battery', 'pressure', 'umbrella', 'OCbottle', 'glassbottle', 'lighter',
-        #                    'electronicequipment', 'knife', 'metalbottle']
-        #     cv2.rectangle(img, (x_min, y_min), (x_max, y_max), (0, 0, 0), 2)
-        #     cv2.putText(img, str(classesname[name]), (x_min, y_min), cv2.FONT_HERSHEY_SIMPLEX , 1, (0, 0, 200),2)
-
-        # cv2.namedWindow("Demo", cv2.WINDOW_NORMAL)
-        # cv2.resizeWindow("Demo", 1280, 1280)
-        # cv2.imshow("Demo", img)
-        # cv2.waitKey(0)  # 等待用户按键触发
-        # cv2.imwrite("1.png", img)
-        # raise NotImplementedError
-        if flag:
-            results['dataset'] = dataset
-        return results
-
-
-    def _iou_matrix(self,
-                    gt_bbox: HorizontalBoxes,
-                    crop_bbox: HorizontalBoxes,
-                    eps: float = 1e-10) -> np.ndarray:
-        """Calculate iou between gt and image crop box.
-
-        Args:
-            gt_bbox (HorizontalBoxes): Ground truth bounding boxes.
-            crop_bbox (np.ndarray): Image crop coordinates in
-                [x1, y1, x2, y2] format.
-            eps (float): Default to 1e-10.
-        Return:
-            (np.ndarray): IoU.
-        """
-        gt_bbox = gt_bbox.tensor.numpy()
-        crop_bbox = crop_bbox.tensor.numpy()
-        lefttop = np.maximum(gt_bbox[:, np.newaxis, :2], crop_bbox[:, :2])
-        rightbottom = np.minimum(gt_bbox[:, np.newaxis, 2:], crop_bbox[:, 2:])
-
-        overlap = np.prod(
-            rightbottom - lefttop,
-            axis=2) * (lefttop < rightbottom).all(axis=2)
-        area_gt_bbox = np.prod(gt_bbox[:, 2:] - crop_bbox[:, :2], axis=1)
-        area_crop_bbox = np.prod(gt_bbox[:, 2:] - crop_bbox[:, :2], axis=1)
-        area_o = (area_gt_bbox[:, np.newaxis] + area_crop_bbox - overlap)
-        return overlap / (area_o + eps)
 
 
 @TRANSFORMS.register_module()
