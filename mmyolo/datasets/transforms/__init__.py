--- conflicted
+++ resolved
@@ -1,14 +1,6 @@
 # Copyright (c) OpenMMLab. All rights reserved.
 from .formatting import PackDetInputs
 from .mix_img_transforms import Mosaic, Mosaic9, YOLOv5MixUp, YOLOXMixUp
-<<<<<<< HEAD
-from .transforms import (CopyPasteIJCAI, FilterAnnotations, LetterResize,
-                         LoadAnnotations, Polygon2Mask, PPYOLOERandomCrop,
-                         PPYOLOERandomDistort, RandomAffine, RandomCropIJCAI,
-                         RandomFlip, RegularizeRotatedBox, RemoveDataElement,
-                         Resize, YOLOv5CopyPaste, YOLOv5HSVRandomAug,
-                         YOLOv5KeepRatioResize, YOLOv5RandomAffine)
-=======
 from .transforms import (CopyCropIJCAI, CopyPasteIJCAI, FilterAnnotations,
                          LetterResize, LoadAnnotations, Polygon2Mask,
                          PPYOLOERandomCrop, PPYOLOERandomDistort, RandomAffine,
@@ -16,7 +8,6 @@
                          RemoveDataElement, Resize, YOLOv5CopyPaste,
                          YOLOv5HSVRandomAug, YOLOv5KeepRatioResize,
                          YOLOv5RandomAffine)
->>>>>>> 59f1fd1a
 
 __all__ = [
     'YOLOv5KeepRatioResize', 'LetterResize', 'Mosaic', 'YOLOXMixUp',
@@ -24,9 +15,5 @@
     'YOLOv5RandomAffine', 'PPYOLOERandomDistort', 'PPYOLOERandomCrop',
     'Mosaic9', 'YOLOv5CopyPaste', 'RemoveDataElement', 'RegularizeRotatedBox',
     'Polygon2Mask', 'PackDetInputs', 'RandomAffine', 'RandomFlip', 'Resize',
-<<<<<<< HEAD
-    'FilterAnnotations', 'RandomCropIJCAI', 'CopyPasteIJCAI'
-=======
     'FilterAnnotations', 'RandomCropIJCAI', 'CopyPasteIJCAI', 'CopyCropIJCAI'
->>>>>>> 59f1fd1a
 ]