# Copyright (c) OpenMMLab. All rights reserved.
from .transforms import *  # noqa: F401,F403
from .utils import BatchShapePolicy, ppyoloe_collate, yolov5_collate
from .yolov5_coco import YOLOv5CocoDataset
from .yolov5_crowdhuman import YOLOv5CrowdHumanDataset
from .yolov5_voc import YOLOv5VOCDataset

__all__ = [
    'YOLOv5CocoDataset', 'YOLOv5VOCDataset', 'BatchShapePolicy',
<<<<<<< HEAD
    'yolov5_collate', 'ppyoloe_collate'
=======
    'yolov5_collate', 'YOLOv5CrowdHumanDataset'
>>>>>>> e00c3439
]<|MERGE_RESOLUTION|>--- conflicted
+++ resolved
@@ -7,9 +7,5 @@
 
 __all__ = [
     'YOLOv5CocoDataset', 'YOLOv5VOCDataset', 'BatchShapePolicy',
-<<<<<<< HEAD
-    'yolov5_collate', 'ppyoloe_collate'
-=======
-    'yolov5_collate', 'YOLOv5CrowdHumanDataset'
->>>>>>> e00c3439
+    'yolov5_collate', 'ppyoloe_collate', 'YOLOv5CrowdHumanDataset'
 ]