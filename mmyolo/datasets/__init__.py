--- conflicted
+++ resolved
@@ -7,10 +7,5 @@
 
 __all__ = [
     'YOLOv5CocoDataset', 'YOLOv5VOCDataset', 'BatchShapePolicy',
-<<<<<<< HEAD
-    'yolov5_collate', 'ppyoloe_collate', 'yolov5_collate',
-    'YOLOv5CrowdHumanDataset'
-=======
     'yolov5_collate', 'ppyoloe_collate', 'YOLOv5CrowdHumanDataset'
->>>>>>> 4fca6027
 ]