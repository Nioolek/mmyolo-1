--- conflicted
+++ resolved
@@ -204,13 +204,8 @@
         type='YOLOv5RandomAffine',
         max_rotate_degree=0.0,
         max_shear_degree=0.0,
-<<<<<<< HEAD
-        scaling_ratio_range=(0.5, 1.5),
-        max_aspect_ratio=100.,
-=======
         scaling_ratio_range=(1 - affine_scale, 1 + affine_scale),
         max_aspect_ratio=max_aspect_ratio,
->>>>>>> c3acf42d
         # img_scale is (width, height)
         border=(-img_scale[0] // 2, -img_scale[1] // 2),
         border_val=(114, 114, 114)),
@@ -229,13 +224,8 @@
         type='YOLOv5RandomAffine',
         max_rotate_degree=0.0,
         max_shear_degree=0.0,
-<<<<<<< HEAD
-        scaling_ratio_range=(0.5, 1.5),
-        max_aspect_ratio=100.,
-=======
         scaling_ratio_range=(1 - affine_scale, 1 + affine_scale),
         max_aspect_ratio=max_aspect_ratio,
->>>>>>> c3acf42d
         border_val=(114, 114, 114)), *last_transform
 ]
 
