_base_ = '../_base_/default_runtime.py'

# dataset settings
data_root = 'data/coco/'
dataset_type = 'YOLOv5CocoDataset'

# parameters that often need to be modified
img_scale = (640, 640)  # height, width
deepen_factor = 0.33
widen_factor = 0.5
max_epochs = 80
num_classes = 80
<<<<<<< HEAD
save_epoch_intervals = 10  # fast val
train_batch_size_per_gpu = 8  # TODO
=======
save_epoch_intervals = 10
train_batch_size_per_gpu = 8
>>>>>>> 4fca6027
train_num_workers = 8
val_batch_size_per_gpu = 1
val_num_workers = 2

# persistent_workers must be False if num_workers is 0.
persistent_workers = True

strides = [8, 16, 32]

model = dict(
    type='YOLODetector',
    data_preprocessor=dict(
        # use this to support multi_scale training
        type='PPYOLOEDetDataPreprocessor',
        pad_size_divisor=32,
        batch_augments=[
            dict(
                type='PPYOLOEBatchSyncRandomResize',
<<<<<<< HEAD
                random_size_range=(320, 768),
=======
                random_size_range=(320, 800),
>>>>>>> 4fca6027
                interval=1,
                size_divisor=32,
                random_interp=True,
                keep_ratio=False)
        ],
        mean=[0., 0., 0.],
        std=[255., 255., 255.],
        bgr_to_rgb=False),
    backbone=dict(
        type='PPYOLOECSPResNet',
        deepen_factor=deepen_factor,
        widen_factor=widen_factor,
        block_cfg=dict(
            type='PPYOLOEBasicBlock', shortcut=True, use_alpha=True),
        norm_cfg=dict(type='BN', momentum=0.1, eps=1e-5),
        act_cfg=dict(type='SiLU', inplace=True),
        attention_cfg=dict(
            type='EffectiveSELayer', act_cfg=dict(type='HSigmoid')),
        use_large_stem=True),
    neck=dict(
        type='PPYOLOECSPPAFPN',
        in_channels=[256, 512, 1024],
        out_channels=[192, 384, 768],
        deepen_factor=deepen_factor,
        widen_factor=widen_factor,
        num_csplayer=1,
        num_blocks_per_layer=3,
        block_cfg=dict(
            type='PPYOLOEBasicBlock', shortcut=False, use_alpha=False),
        norm_cfg=dict(type='BN', momentum=0.1, eps=1e-5),
        act_cfg=dict(type='SiLU', inplace=True),
        drop_block_cfg=None,
        use_spp=True),
    bbox_head=dict(
        type='PPYOLOEHead',
        head_module=dict(
            type='PPYOLOEHeadModule',
            num_classes=num_classes,
            in_channels=[192, 384, 768],
            widen_factor=widen_factor,
            featmap_strides=strides,
            reg_max=16,
            norm_cfg=dict(type='BN', momentum=0.1, eps=1e-5),
            act_cfg=dict(type='SiLU', inplace=True),
            num_base_priors=1),
        prior_generator=dict(
            type='mmdet.MlvlPointGenerator', offset=0.5, strides=strides),
        bbox_coder=dict(type='DistancePointBBoxCoder'),
        loss_cls=dict(
            type='mmdet.VarifocalLoss',
            use_sigmoid=True,
            alpha=0.75,
            gamma=2.0,
            iou_weighted=True,
            reduction='sum',
            loss_weight=1.0),
        loss_bbox=dict(
            type='IoULoss',
            iou_mode='giou',
            bbox_format='xyxy',
            reduction='mean',
            loss_weight=2.5,
            return_iou=False),
<<<<<<< HEAD
        # Since the average is implemented differently in the official
=======
        # Since the dflloss is implemented differently in the official
>>>>>>> 4fca6027
        # and mmdet, we're going to divide loss_weight by 4.
        loss_dfl=dict(
            type='mmdet.DistributionFocalLoss',
            reduction='mean',
            loss_weight=0.5 / 4)),
    train_cfg=dict(
        initial_epoch=30,
        initial_assigner=dict(
            type='BatchATSSAssigner',
            num_classes=num_classes,
            topk=9,
            iou_calculator=dict(type='mmdet.BboxOverlaps2D')),
        assigner=dict(
            type='BatchTaskAlignedAssigner',
            num_classes=num_classes,
            topk=13,
            alpha=1,
            beta=6,
            eps=1e-9)),
    test_cfg=dict(
        multi_label=True,
        nms_pre=1000,
        score_thr=0.01,
        nms=dict(type='nms', iou_threshold=0.7),
        max_per_img=300))

train_pipeline = [
    dict(type='LoadImageFromFile', file_client_args=_base_.file_client_args),
    dict(type='LoadAnnotations', with_bbox=True),
<<<<<<< HEAD
    # 精度对齐时候，这里先转成RGB,preprocess里不转
    dict(type='PPYOLOECvt'),
    dict(type='PPYOLOERandomDistort'),
    dict(type='PPYOLOERandomExpand', fill_value=(123.675, 116.28, 103.53)),
    dict(type='PPYOLOERandomCrop'),
    dict(type='mmdet.RandomFlip', prob=0.5),
    dict(
        type='mmdet.PackDetInputs',
        meta_keys=('img_id', 'img_path', 'ori_shape', 'img_shape', 'flip',
                   'flip_direction'))
]

train_dataloader = dict(
    batch_size=train_batch_size_per_gpu,
    num_workers=train_num_workers,
    collate_fn=dict(type='ppyoloe_collate'),
    persistent_workers=True,
    pin_memory=True,
    sampler=dict(type='DefaultSampler', shuffle=True),
    dataset=dict(
        type=dataset_type,
        data_root=data_root,
        ann_file='annotations/instances_train2017.json',
        data_prefix=dict(img='train2017/'),
        filter_cfg=dict(filter_empty_gt=True, min_size=0),
        pipeline=train_pipeline))

test_pipeline = [
    dict(
        type='LoadImageFromFile',
        file_client_args={{_base_.file_client_args}}),
    # 精度对齐时候，这里先转成RGB,preprocess里不转
    dict(type='PPYOLOECvt'),
=======
    dict(type='PPYOLOERandomDistort'),
    dict(type='PPYOLOERandomExpand', pad_value=(103.53, 116.28, 123.675)),
    dict(type='PPYOLOERandomCrop'),
    dict(type='mmdet.RandomFlip', prob=0.5),
    dict(
        type='mmdet.PackDetInputs',
        meta_keys=('img_id', 'img_path', 'ori_shape', 'img_shape', 'flip',
                   'flip_direction'))
]

train_dataloader = dict(
    batch_size=train_batch_size_per_gpu,
    num_workers=train_num_workers,
    collate_fn=dict(type='ppyoloe_collate'),
    persistent_workers=True,
    pin_memory=True,
    sampler=dict(type='DefaultSampler', shuffle=True),
    dataset=dict(
        type=dataset_type,
        data_root=data_root,
        ann_file='annotations/instances_train2017.json',
        data_prefix=dict(img='train2017/'),
        filter_cfg=dict(filter_empty_gt=True, min_size=0),
        pipeline=train_pipeline))

test_pipeline = [
    dict(type='LoadImageFromFile', file_client_args=_base_.file_client_args),
>>>>>>> 4fca6027
    dict(
        type='mmdet.FixShapeResize',
        width=img_scale[1],
        height=img_scale[0],
        keep_ratio=False,
        interpolation='bicubic'),
    dict(type='LoadAnnotations', with_bbox=True, _scope_='mmdet'),
    dict(
        type='mmdet.PackDetInputs',
        meta_keys=('img_id', 'img_path', 'ori_shape', 'img_shape',
                   'scale_factor'))
]

val_dataloader = dict(
    batch_size=val_batch_size_per_gpu,
    num_workers=val_num_workers,
    persistent_workers=persistent_workers,
    pin_memory=True,
    drop_last=False,
    sampler=dict(type='DefaultSampler', shuffle=False),
    dataset=dict(
        type=dataset_type,
        data_root=data_root,
        test_mode=True,
        data_prefix=dict(img='val2017/'),
        filter_cfg=dict(filter_empty_gt=True, min_size=0),
        ann_file='annotations/instances_val2017.json',
        pipeline=test_pipeline))

test_dataloader = val_dataloader

param_scheduler = None
optim_wrapper = dict(
    type='OptimWrapper',
    optimizer=dict(
        type='SGD', lr=0.001, momentum=0.9, weight_decay=5e-4, nesterov=False),
    paramwise_cfg=dict(norm_decay_mult=0.))

default_hooks = dict(
    param_scheduler=dict(
        type='PPYOLOEParamSchedulerHook',
        warmup_min_iter=1000,
        start_factor=0.,
        warmup_epochs=5,
        min_lr_ratio=0.0,
        total_epochs=int(max_epochs * 1.2)),
    checkpoint=dict(
<<<<<<< HEAD
        type='CheckpointHook', interval=save_epoch_intervals,
=======
        type='CheckpointHook',
        interval=save_epoch_intervals,
        save_best='auto',
>>>>>>> 4fca6027
        max_keep_ckpts=3))

custom_hooks = [
    dict(
        type='EMAHook',
        ema_type='ExpMomentumEMA',
<<<<<<< HEAD
        momentum=1-0.9998,
=======
        momentum=0.0002,
>>>>>>> 4fca6027
        update_buffers=True,
        strict_load=False,
        priority=49)
]

val_evaluator = dict(
    type='mmdet.CocoMetric',
    proposal_nums=(100, 1, 10),
    ann_file=data_root + 'annotations/instances_val2017.json',
    metric='bbox')
test_evaluator = val_evaluator

train_cfg = dict(
    type='EpochBasedTrainLoop',
    max_epochs=max_epochs,
<<<<<<< HEAD
    val_interval=save_epoch_intervals)
=======
    val_interval=save_epoch_intervals,
    dynamic_intervals=[(max_epochs - 10, 1)])
>>>>>>> 4fca6027
val_cfg = dict(type='ValLoop')
test_cfg = dict(type='TestLoop')

# TODO: add object365 pretrained model url. (s,m,l,x)
load_from = 'baidumodel/ppyoloe_plus_s_pretrained.pth'<|MERGE_RESOLUTION|>--- conflicted
+++ resolved
@@ -10,13 +10,8 @@
 widen_factor = 0.5
 max_epochs = 80
 num_classes = 80
-<<<<<<< HEAD
-save_epoch_intervals = 10  # fast val
-train_batch_size_per_gpu = 8  # TODO
-=======
 save_epoch_intervals = 10
 train_batch_size_per_gpu = 8
->>>>>>> 4fca6027
 train_num_workers = 8
 val_batch_size_per_gpu = 1
 val_num_workers = 2
@@ -35,11 +30,7 @@
         batch_augments=[
             dict(
                 type='PPYOLOEBatchSyncRandomResize',
-<<<<<<< HEAD
-                random_size_range=(320, 768),
-=======
                 random_size_range=(320, 800),
->>>>>>> 4fca6027
                 interval=1,
                 size_divisor=32,
                 random_interp=True,
@@ -47,7 +38,7 @@
         ],
         mean=[0., 0., 0.],
         std=[255., 255., 255.],
-        bgr_to_rgb=False),
+        bgr_to_rgb=True),
     backbone=dict(
         type='PPYOLOECSPResNet',
         deepen_factor=deepen_factor,
@@ -103,11 +94,7 @@
             reduction='mean',
             loss_weight=2.5,
             return_iou=False),
-<<<<<<< HEAD
-        # Since the average is implemented differently in the official
-=======
         # Since the dflloss is implemented differently in the official
->>>>>>> 4fca6027
         # and mmdet, we're going to divide loss_weight by 4.
         loss_dfl=dict(
             type='mmdet.DistributionFocalLoss',
@@ -137,11 +124,8 @@
 train_pipeline = [
     dict(type='LoadImageFromFile', file_client_args=_base_.file_client_args),
     dict(type='LoadAnnotations', with_bbox=True),
-<<<<<<< HEAD
-    # 精度对齐时候，这里先转成RGB,preprocess里不转
-    dict(type='PPYOLOECvt'),
     dict(type='PPYOLOERandomDistort'),
-    dict(type='PPYOLOERandomExpand', fill_value=(123.675, 116.28, 103.53)),
+    dict(type='PPYOLOERandomExpand', pad_value=(103.53, 116.28, 123.675)),
     dict(type='PPYOLOERandomCrop'),
     dict(type='mmdet.RandomFlip', prob=0.5),
     dict(
@@ -166,40 +150,7 @@
         pipeline=train_pipeline))
 
 test_pipeline = [
-    dict(
-        type='LoadImageFromFile',
-        file_client_args={{_base_.file_client_args}}),
-    # 精度对齐时候，这里先转成RGB,preprocess里不转
-    dict(type='PPYOLOECvt'),
-=======
-    dict(type='PPYOLOERandomDistort'),
-    dict(type='PPYOLOERandomExpand', pad_value=(103.53, 116.28, 123.675)),
-    dict(type='PPYOLOERandomCrop'),
-    dict(type='mmdet.RandomFlip', prob=0.5),
-    dict(
-        type='mmdet.PackDetInputs',
-        meta_keys=('img_id', 'img_path', 'ori_shape', 'img_shape', 'flip',
-                   'flip_direction'))
-]
-
-train_dataloader = dict(
-    batch_size=train_batch_size_per_gpu,
-    num_workers=train_num_workers,
-    collate_fn=dict(type='ppyoloe_collate'),
-    persistent_workers=True,
-    pin_memory=True,
-    sampler=dict(type='DefaultSampler', shuffle=True),
-    dataset=dict(
-        type=dataset_type,
-        data_root=data_root,
-        ann_file='annotations/instances_train2017.json',
-        data_prefix=dict(img='train2017/'),
-        filter_cfg=dict(filter_empty_gt=True, min_size=0),
-        pipeline=train_pipeline))
-
-test_pipeline = [
     dict(type='LoadImageFromFile', file_client_args=_base_.file_client_args),
->>>>>>> 4fca6027
     dict(
         type='mmdet.FixShapeResize',
         width=img_scale[1],
@@ -247,24 +198,16 @@
         min_lr_ratio=0.0,
         total_epochs=int(max_epochs * 1.2)),
     checkpoint=dict(
-<<<<<<< HEAD
-        type='CheckpointHook', interval=save_epoch_intervals,
-=======
         type='CheckpointHook',
         interval=save_epoch_intervals,
         save_best='auto',
->>>>>>> 4fca6027
         max_keep_ckpts=3))
 
 custom_hooks = [
     dict(
         type='EMAHook',
         ema_type='ExpMomentumEMA',
-<<<<<<< HEAD
-        momentum=1-0.9998,
-=======
         momentum=0.0002,
->>>>>>> 4fca6027
         update_buffers=True,
         strict_load=False,
         priority=49)
@@ -280,12 +223,8 @@
 train_cfg = dict(
     type='EpochBasedTrainLoop',
     max_epochs=max_epochs,
-<<<<<<< HEAD
-    val_interval=save_epoch_intervals)
-=======
     val_interval=save_epoch_intervals,
     dynamic_intervals=[(max_epochs - 10, 1)])
->>>>>>> 4fca6027
 val_cfg = dict(type='ValLoop')
 test_cfg = dict(type='TestLoop')
 
