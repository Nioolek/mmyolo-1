_base_ = './ppyoloe_plus_s_fast_8xb8-80e_coco.py'

train_batch_size_per_gpu = 32
max_epochs = 300

model = dict(
    data_preprocessor=dict(
        mean=[0.485 * 255, 0.456 * 255, 0.406 * 255],
        std=[0.229 * 255., 0.224 * 255., 0.225 * 255.]),
    backbone=dict(block_cfg=dict(use_alpha=False)),
<<<<<<< HEAD
    train_cfg=dict(initial_epoch=101))
=======
    train_cfg=dict(initial_epoch=100))
>>>>>>> 4fca6027

train_dataloader = dict(batch_size=train_batch_size_per_gpu)

optim_wrapper = dict(optimizer=dict(lr=0.01))

default_hooks = dict(param_scheduler=dict(total_epochs=int(max_epochs * 1.2)))

train_cfg = dict(max_epochs=max_epochs)

# TODO: add imagenet pretrained model
load_from = None<|MERGE_RESOLUTION|>--- conflicted
+++ resolved
@@ -8,11 +8,7 @@
         mean=[0.485 * 255, 0.456 * 255, 0.406 * 255],
         std=[0.229 * 255., 0.224 * 255., 0.225 * 255.]),
     backbone=dict(block_cfg=dict(use_alpha=False)),
-<<<<<<< HEAD
-    train_cfg=dict(initial_epoch=101))
-=======
     train_cfg=dict(initial_epoch=100))
->>>>>>> 4fca6027
 
 train_dataloader = dict(batch_size=train_batch_size_per_gpu)
 
